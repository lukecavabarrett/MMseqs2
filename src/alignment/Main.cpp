#include "Alignment.h"
#include "CommandDeclarations.h"
#include <iostream>
#include <string>
#include <sys/time.h>


void printUsageAlignment(){
    std::string usage("\nCalculates Smith-Waterman alignment scores.\n");
    usage.append("Written by Maria Hauser (mhauser@genzentrum.lmu.de)\n\n");
    usage.append("USAGE: mmseqs_pref ffindexQuerySequenceDBBase ffindexTargetSequenceDBBase ffindexPrefilteringDBBase ffindexOutDBBase [opts]\n"
            "-m          \t[file]\tAmino acid substitution matrix file.\n"
            "-e          \t[float]\tMaximum e-value (default=0.01).\n"
            "-c          \t[float]\tMinimum alignment coverage (default=0.8).\n"
            "--max-seq-len\t[int]\tMaximum sequence length (default=50000).\n"
            "--max-seqs\t[int]\tMaximum alignment results per query sequence (default=100).\n"
            "--max-rejected\t[int]\tMaximum rejected alignments before alignment calculation for a query is aborted. (default=INT_MAX)\n"
            "--nucleotides\t\tNucleotide sequences input.\n"
            "--threads       \t[int]\tNumber of threads used to compute (default=all cores).\n"
            "-v         \t[int]\tVerbosity level: 0=NOTHING, 1=ERROR, 2=WARNING, 3=INFO (default=3).\n");
    Debug(Debug::INFO) << usage;
}

<<<<<<< HEAD
void parseArgs(int argc, const char** argv, std::string* qseqDB, std::string* tseqDB, std::string* prefDB, std::string* matrixFile, std::string* outDB, double* evalThr, double* covThr, int* maxSeqLen, int* maxAlnNum, int* seqType, int* verbosity, int* maxRejected){
=======
void parseArgs(int argc, char** argv, std::string* qseqDB, std::string* tseqDB, std::string* prefDB, std::string* matrixFile, std::string* outDB, double* evalThr, double* covThr, int* maxSeqLen, int* maxAlnNum, int* seqType, int* verbosity, int* maxRejected, int* threads){
>>>>>>> 99f552ae
    if (argc < 5){
        printUsageAlignment();
        exit(EXIT_FAILURE);
    }

    qseqDB->assign(argv[1]);
    tseqDB->assign(argv[2]);
    prefDB->assign(argv[3]);
    outDB->assign(argv[4]);
    int i = 5;
    while (i < argc){
        if (strcmp(argv[i], "-m") == 0){
            if (*seqType == Sequence::NUCLEOTIDES){
                Debug(Debug::ERROR) << "No scoring matrix is allowed for nucleotide sequences.\n";
                exit(EXIT_FAILURE);
            }
            if (++i < argc){
                matrixFile->assign(argv[i]);
                i++;
            }
            else {
                printUsageAlignment();
                Debug(Debug::ERROR) << "No value provided for " << argv[i-1] << "\n";
                exit(EXIT_FAILURE);
            }
        }
        else if (strcmp(argv[i], "-e") == 0){
            if (++i < argc){
                *evalThr = atof(argv[i]);
                i++;
            }
            else {
                printUsageAlignment();
                Debug(Debug::ERROR) << "No value provided for " << argv[i-1] << "\n";
                exit(EXIT_FAILURE);
            }
        }
        else if (strcmp(argv[i], "-c") == 0){
            if (++i < argc){
                *covThr = atof(argv[i]);
                i++;
            }
            else {
                printUsageAlignment();
                Debug(Debug::ERROR) << "No value provided for " << argv[i-1] << "\n";
                exit(EXIT_FAILURE);
            }
        }
        else if (strcmp(argv[i], "--max-seq-len") == 0){
            if (++i < argc){
                *maxSeqLen = atoi(argv[i]);
                i++;
            }
            else {
                printUsageAlignment();
                Debug(Debug::ERROR) << "No value provided for " << argv[i-1] << "\n";
                exit(EXIT_FAILURE);
            }
        }
        else if (strcmp(argv[i], "--max-rejected") == 0){
            if (++i < argc){
                *maxRejected = atoi(argv[i]);
                i++;
            }
            else {
                printUsageAlignment();
                Debug(Debug::ERROR) << "No value provided for " << argv[i-1] << "\n";
                exit(EXIT_FAILURE);
            }
        }
        else if (strcmp(argv[i], "--max-seqs") == 0){
            if (++i < argc){
                *maxAlnNum = atoi(argv[i]);
                i++;
            }
            else {
                printUsageAlignment();
                Debug(Debug::ERROR) << "No value provided for " << argv[i-1] << "\n";
                exit(EXIT_FAILURE);
            }
        }
        else if (strcmp(argv[i], "--nucleotides") == 0){
            if (strcmp(matrixFile->c_str(), "") != 0){
                Debug(Debug::ERROR) << "No scoring matrix is allowed for nucleotide sequences.\n";
                exit(EXIT_FAILURE);
            }
            *seqType = Sequence::NUCLEOTIDES;
            i++;
        }
        else if (strcmp(argv[i], "-v") == 0){
            if (++i < argc){
                *verbosity = atoi(argv[i]);
                if (*verbosity < 0 || *verbosity > 3){
                    Debug(Debug::ERROR) << "Wrong value for verbosity, please choose one in the range [0:3].\n";
                    exit(1);
                }
                i++;
            }
            else {
                printUsageAlignment();
                Debug(Debug::ERROR) << "No value provided for " << argv[i-1] << "\n";
                exit(EXIT_FAILURE);
            }
        }
        else if (strcmp(argv[i], "--threads") == 0){
            if (++i < argc){
                *threads = atoi(argv[i]);
                i++;
            }
            else {
                printUsage();
                Debug(Debug::ERROR) << "No value provided for " << argv[i-1] << "\n";
                exit(EXIT_FAILURE);
            }
        }
        else {
            printUsageAlignment();
            Debug(Debug::ERROR) << "Wrong argument: " << argv[i] << "\n";
            exit(EXIT_FAILURE);
        }
    }

    if (strcmp (matrixFile->c_str(), "") == 0){
        printUsageAlignment();
        Debug(Debug::ERROR) << "\nPlease provide a scoring matrix file. You can find scoring matrix files in $INSTALLDIR/data/.\n";
        exit(EXIT_FAILURE);
    }
}

bool compareHits (Matcher::result_t first, Matcher::result_t second){
    if (first.score > second.score)
        return true;
    return false;
}

<<<<<<< HEAD
int alignment(int argc, const char *argv[])
{
=======
// this is needed because with GCC4.7 omp_get_num_threads() returns just 1.
int omp_thread_count() {
    int n = 0;
#pragma omp parallel reduction(+:n)
    n += 1;
    return n;
}

int main(int argc, char **argv){
>>>>>>> 99f552ae

    int verbosity = Debug::INFO;
    int threads = 1;
#ifdef OPENMP
    threads = omp_thread_count();
#endif

    std::string qseqDB = "";
    std::string tseqDB = "";
    std::string prefDB = ""; 
    std::string matrixFile = ""; 
    std::string outDB = "";

    double evalThr = 0.001;
    double covThr = 0.8;
    int maxSeqLen = 50000;
    int maxAlnNum = 100;
    int maxRejected = INT_MAX;
    int seqType = Sequence::AMINO_ACIDS;

    Debug::setDebugLevel(Debug::INFO);

    Debug(Debug::WARNING) << "Program call:\n";
    for (int i = 0; i < argc; i++)
        Debug(Debug::WARNING) << argv[i] << " ";
    Debug(Debug::WARNING) << "\n\n";

    parseArgs(argc, argv, &qseqDB, &tseqDB, &prefDB, &matrixFile, &outDB, &evalThr, &covThr, &maxSeqLen, &maxAlnNum, &seqType, &verbosity, &maxRejected, &threads);

#ifdef OPENMP
    omp_set_num_threads(threads);
#endif

    Debug::setDebugLevel(verbosity);

    Debug(Debug::WARNING) 
        << "max. evalue:                       \t" << evalThr 
        << "\nmin. sequence coverage:          \t" << covThr 
        << "\nmax. sequence length:            \t" << maxSeqLen 
        << "\nmax. alignment results per query:\t" << maxAlnNum 
        << "\nmax rejected sequences per query:\t";
    if (maxRejected == INT_MAX)
        Debug(Debug::WARNING) << "off\n\n";
    else
        Debug(Debug::WARNING) << maxRejected << "\n\n";

    std::string qseqDBIndex = qseqDB + ".index";
    std::string tseqDBIndex = tseqDB + ".index";
    std::string prefDBIndex = prefDB + ".index";
    std::string outDBIndex = outDB+ ".index";

    Debug(Debug::WARNING) << "Init data structures...\n";
    Alignment* aln = new Alignment(qseqDB, qseqDBIndex, tseqDB, tseqDBIndex, prefDB, prefDBIndex, outDB, outDBIndex, matrixFile, evalThr, covThr, maxSeqLen, seqType);

    Debug(Debug::WARNING) << "Calculation of Smith-Waterman alignments.\n";
    struct timeval start, end;
    gettimeofday(&start, NULL);

    aln->run(maxAlnNum, maxRejected);

    gettimeofday(&end, NULL);
    int sec = end.tv_sec - start.tv_sec;
    Debug(Debug::WARNING) << "Time for alignments calculation: " << (sec / 3600) << " h " << (sec % 3600 / 60) << " m " << (sec % 60) << "s\n";
 
    delete aln;

    return 0;
}

<|MERGE_RESOLUTION|>--- conflicted
+++ resolved
@@ -3,6 +3,9 @@
 #include <iostream>
 #include <string>
 #include <sys/time.h>
+#ifdef OPENMP
+#include <omp.h>
+#endif
 
 
 void printUsageAlignment(){
@@ -21,11 +24,10 @@
     Debug(Debug::INFO) << usage;
 }
 
-<<<<<<< HEAD
-void parseArgs(int argc, const char** argv, std::string* qseqDB, std::string* tseqDB, std::string* prefDB, std::string* matrixFile, std::string* outDB, double* evalThr, double* covThr, int* maxSeqLen, int* maxAlnNum, int* seqType, int* verbosity, int* maxRejected){
-=======
-void parseArgs(int argc, char** argv, std::string* qseqDB, std::string* tseqDB, std::string* prefDB, std::string* matrixFile, std::string* outDB, double* evalThr, double* covThr, int* maxSeqLen, int* maxAlnNum, int* seqType, int* verbosity, int* maxRejected, int* threads){
->>>>>>> 99f552ae
+
+void parseArgs(int argc, const char** argv, std::string* qseqDB, std::string* tseqDB, std::string* prefDB, std::string* matrixFile,
+               std::string* outDB, double* evalThr, double* covThr, int* maxSeqLen,
+               int* maxAlnNum, int* seqType, int* verbosity, int* maxRejected, int* threads){
     if (argc < 5){
         printUsageAlignment();
         exit(EXIT_FAILURE);
@@ -136,7 +138,7 @@
                 i++;
             }
             else {
-                printUsage();
+                printUsageAlignment();
                 Debug(Debug::ERROR) << "No value provided for " << argv[i-1] << "\n";
                 exit(EXIT_FAILURE);
             }
@@ -161,25 +163,14 @@
     return false;
 }
 
-<<<<<<< HEAD
+
 int alignment(int argc, const char *argv[])
-{
-=======
-// this is needed because with GCC4.7 omp_get_num_threads() returns just 1.
-int omp_thread_count() {
-    int n = 0;
-#pragma omp parallel reduction(+:n)
-    n += 1;
-    return n;
-}
-
-int main(int argc, char **argv){
->>>>>>> 99f552ae
+    {
 
     int verbosity = Debug::INFO;
     int threads = 1;
 #ifdef OPENMP
-    threads = omp_thread_count();
+        threads = Util::omp_thread_count();
 #endif
 
     std::string qseqDB = "";
@@ -202,7 +193,8 @@
         Debug(Debug::WARNING) << argv[i] << " ";
     Debug(Debug::WARNING) << "\n\n";
 
-    parseArgs(argc, argv, &qseqDB, &tseqDB, &prefDB, &matrixFile, &outDB, &evalThr, &covThr, &maxSeqLen, &maxAlnNum, &seqType, &verbosity, &maxRejected, &threads);
+    parseArgs(argc, argv, &qseqDB, &tseqDB, &prefDB, &matrixFile, &outDB,
+              &evalThr, &covThr, &maxSeqLen, &maxAlnNum, &seqType, &verbosity, &maxRejected, &threads);
 
 #ifdef OPENMP
     omp_set_num_threads(threads);
