--- conflicted
+++ resolved
@@ -312,36 +312,12 @@
                 }
             }
             // put the contents of the swResults list into ffindex DB
-            std::string swResultsString;
+            std::stringstream swResultsString;
             for (size_t i = 0; i < swResults.size(); i++){
-<<<<<<< HEAD
-                swResultsString = Matcher::resultToString(swResults[i], addBacktrace);
-=======
-                swResultsSs << swResults[i].dbKey;
-				
-				  if (!showOnlyKeyHit)
-				  {
-						swResultsSs << "\t";
-						swResultsSs << swResults[i].score << "\t"; //TODO fix for formats
-						swResultsSs << std::fixed << std::setprecision(3) << swResults[i].seqId << "\t";
-						swResultsSs << std::scientific << swResults[i].eval << "\t";
-						swResultsSs << swResults[i].qStartPos  << "\t";
-						swResultsSs << swResults[i].qEndPos  << "\t";
-						swResultsSs << swResults[i].qLen << "\t";
-						swResultsSs << swResults[i].dbStartPos  << "\t";
-						swResultsSs << swResults[i].dbEndPos  << "\t";
-						if(addBacktrace == true){
-							swResultsSs << swResults[i].dbLen << "\t";
-							swResultsSs << Matcher::compressAlignment(swResults[i].backtrace) << "\n";
-						}else{
-							swResultsSs << swResults[i].dbLen << "\n";
-						}
-				   } else 
-					   swResultsSs << "\n";
->>>>>>> 8225cbde
-            }
-            const char* swResultsStringData = swResultsString.c_str();
-            dbw.write(swResultsStringData, swResultsString.length(), SSTR(qSeqs[thread_idx]->getDbKey()).c_str(), thread_idx);
+                swResultsString << Matcher::resultToString(swResults[i], addBacktrace);
+            }
+            const char* swResultsStringData = swResultsString.str().c_str();
+            dbw.write(swResultsStringData, swResultsString.str().length(), SSTR(qSeqs[thread_idx]->getDbKey()).c_str(), thread_idx);
             swResults.clear();
 //        prefdbr->unmapDataById(id);
         }
