--- conflicted
+++ resolved
@@ -2,16 +2,8 @@
 #include "NucleotideMatrix.h"
 #include "ReducedMatrix.h"
 #include "SubstitutionMatrixWithoutX.h"
-<<<<<<< HEAD
 #include "ExtendedSubstitutionMatrix.h"
 #include "PatternCompiler.h"
-=======
-#include "Util.h"
-#include "FileUtil.h"
-#include "Debug.h"
-#include "tantan.h"
-#include <utility>
->>>>>>> 42be3df1
 
 #include <sys/time.h>
 
@@ -29,11 +21,14 @@
         sensitivity(par.sensitivity), resListOffset(par.resListOffset), maxSeqLen(par.maxSeqLen),
         querySeqType(par.querySeqType), targetSeqType(par.targetSeqType),
         diagonalScoring(par.diagonalScoring != 0), minDiagScoreThr(static_cast<unsigned int>(par.minDiagScoreThr)),
-        aaBiasCorrection(par.compBiasCorrection != 0), covThr(par.covThr), includeIdentical(par.includeIdentity),
+        aaBiasCorrection(par.compBiasCorrection != 0),
+        takeOnlyBestKmer(par.targetSeqType == Sequence::HMM_PROFILE && par.querySeqType == Sequence::AMINO_ACIDS),
+        covThr(par.covThr), includeIdentical(par.includeIdentity),
         earlyExit(par.earlyExit), noPreload(par.noPreload), threads(static_cast<unsigned int>(par.threads)) {
 #ifdef OPENMP
     Debug(Debug::INFO) << "Using " << threads << " threads.\n";
 #endif
+
 
     std::string indexDB = PrefilteringIndexReader::searchForIndex(targetDB);
     if (indexDB != "") {
@@ -102,33 +97,15 @@
             EXIT(EXIT_FAILURE);
     }
 
-<<<<<<< HEAD
     if (splitMode == Parameters::QUERY_DB_SPLIT) {
         // create the whole index table
-        const int kmerThr = getKmerThreshold(sensitivity);
+        const int kmerThr = getKmerThreshold(sensitivity, querySeqType);
         indexTable = getIndexTable(0, 0, tdbr->getSize(), kmerThr, threads);
     } else if (splitMode == Parameters::TARGET_DB_SPLIT) {
         indexTable = NULL;
     } else {
         Debug(Debug::ERROR) << "Invalid split mode: " << splitMode << "\n";
         EXIT(EXIT_FAILURE);
-=======
-    takeOnlyBestKmer = (targetSeqType == Sequence::HMM_PROFILE && querySeqType == Sequence::AMINO_ACIDS);
-
-    // init all thread-specific data structures
-    this->qseq = new Sequence*[threads];
-    this->reslens = new std::list<int>*[threads];
-    this->notEmpty = new char[qdbr->getSize()];
-
-#pragma omp parallel for schedule(static)
-    for (int i = 0; i < threads; i++){
-        int thread_idx = 0;
-#ifdef OPENMP
-        thread_idx = omp_get_thread_num();
-#endif
-        qseq[thread_idx] = new Sequence(maxSeqLen, subMat->aa2int, subMat->int2aa, querySeqType, kmerSize, spacedKmer, aaBiasCorrection);
-        reslens[thread_idx] = new std::list<int>();
->>>>>>> 42be3df1
     }
 }
 
@@ -298,7 +275,6 @@
                        << (sec % 3600 / 60) << " m " << (sec % 60) << "s\n";
 }
 
-<<<<<<< HEAD
 ScoreMatrix *Prefiltering::getScoreMatrix(const BaseMatrix& matrix, const size_t kmerSize) {
     if (templateDBIsIndex == true) {
         switch(kmerSize) {
@@ -309,31 +285,6 @@
             default:
                 Debug(Debug::ERROR) << "Invalid k-mer score matrix!\n";
                 EXIT(EXIT_FAILURE);
-=======
-QueryMatcher ** Prefiltering::createQueryTemplateMatcher(BaseMatrix *m, IndexTable *indexTable,
-                                                         unsigned int *seqLens, short kmerThr,
-                                                         double kmerMatchProb, int kmerSize,
-                                                         size_t effectiveKmerSize, size_t dbSize,
-                                                         bool aaBiasCorrection, bool diagonalScoring,
-                                                         unsigned int maxSeqLen, size_t maxHitsPerQuery,
-                                                         bool takeOnlyBestKmer) {
-    QueryMatcher** matchers = new QueryMatcher *[threads];
-#pragma omp parallel for schedule(static)
-    for (int i = 0; i < this->threads; i++){
-        int thread_idx = 0;
-#ifdef OPENMP
-        thread_idx = omp_get_thread_num();
-#endif
-
-        matchers[thread_idx] = new QueryMatcher(m, indexTable, seqLens, kmerThr, kmerMatchProb,
-                                                kmerSize, dbSize, maxSeqLen, effectiveKmerSize,
-                                                maxHitsPerQuery, aaBiasCorrection, diagonalScoring,
-                                                minDiagScoreThr, takeOnlyBestKmer);
-        if(querySeqType == Sequence::HMM_PROFILE){
-            matchers[thread_idx]->setProfileMatrix(qseq[thread_idx]->profile_matrix);
-        } else {
-            matchers[thread_idx]->setSubstitutionMatrix(_3merSubMatrix->scoreMatrix, _2merSubMatrix->scoreMatrix );
->>>>>>> 42be3df1
         }
     } else {
         return ExtendedSubstitutionMatrix::calcScoreMatrix(matrix, kmerSize);
@@ -505,21 +456,13 @@
     size_t dbSize = tdbr->getSize();
     size_t queryFrom = 0;
     size_t querySize = qdbr->getSize();
-<<<<<<< HEAD
-=======
-    IndexTable * indexTable = NULL;
-
-    // create index table based on split parameter
-    std::pair<short, double> calibration;
-    const int kmerScore = getKmerThreshold(this->sensitivity, this->querySeqType, this->kmerScore);
->>>>>>> 42be3df1
 
     size_t maxResults = maxResListLen;
     if (splitCount > 1) {
         maxResults = (maxResListLen / splitCount) + 1;
     }
 
-    const int kmerThr = getKmerThreshold(sensitivity);
+    const int kmerThr = getKmerThreshold(sensitivity, querySeqType);
     // create index table based on split parameter
     if (splitMode == Parameters::TARGET_DB_SPLIT) {
         Util::decomposeDomainByAminoAcid(tdbr->getAminoAcidDBSize(), tdbr->getSeqLens(), tdbr->getSize(),
@@ -558,16 +501,7 @@
 
     struct timeval start, end;
     gettimeofday(&start, NULL);
-<<<<<<< HEAD
-
-=======
-    QueryMatcher ** matchers = createQueryTemplateMatcher(subMat, indexTable,
-                                                          tdbr->getSeqLens() + dbFrom, // offset for split mode
-                                                          kmerThr, kmerMatchProb, kmerSize,
-                                                          qseq[0]->getEffectiveKmerSize(), dbSize,
-                                                          aaBiasCorrection, diagonalScoring,
-                                                          maxSeqLen, maxResListLen, takeOnlyBestKmer);
->>>>>>> 42be3df1
+
     size_t kmersPerPos = 0;
     size_t dbMatches = 0;
     size_t doubleMatches = 0;
@@ -619,7 +553,7 @@
 
         QueryMatcher matcher(subMat, indexTable, tdbr->getSeqLens() + dbFrom, kmerThr, kmerMatchProb,
                              kmerSize, dbSize, maxSeqLen, seq.getEffectiveKmerSize(),
-                             maxResults, aaBiasCorrection, diagonalScoring, minDiagScoreThr);
+                             maxResults, aaBiasCorrection, diagonalScoring, minDiagScoreThr, takeOnlyBestKmer);
         if (querySeqType == Sequence::HMM_PROFILE) {
             matcher.setProfileMatrix(seq.profile_matrix);
         } else {
@@ -817,7 +751,6 @@
     return subMat;
 }
 
-<<<<<<< HEAD
 double Prefiltering::setKmerThreshold(IndexTable *indexTable, DBReader<unsigned int> *qdbr, int kmerThr) {
     // generate a small random sequence set for testing
     size_t querySetSize = std::min(qdbr->getSize(), (size_t) 1000);
@@ -825,124 +758,6 @@
     srand(1);
     for (size_t i = 0; i < querySetSize; i++) {
         querySeqs[i] = rand() % qdbr->getSize();
-=======
-
-void Prefiltering::fillDatabase(DBReader<unsigned int>* dbr, Sequence* seq,
-                                IndexTable * indexTable, BaseMatrix *subMat,
-                                size_t dbFrom, size_t dbTo, bool diagonalScoring, bool maskResiudes,
-                                int kmerThr, int threads)
-{
-    Debug(Debug::INFO) << "Index table: counting k-mers...\n";
-    // fill and init the index table
-    size_t aaCount = 0;
-    dbTo=std::min(dbTo,dbr->getSize());
-    size_t maskedResidues = 0;
-    size_t totalKmerCount = 0;
-    size_t tableSize = 0;
-
-    size_t dbSize = dbTo - dbFrom;
-    size_t * sequenceOffSet = new size_t[dbSize];
-    // identical scores for memory reduction code
-    // need to prun low scoring k-mers
-    char * idScoreLookup = new char[subMat->alphabetSize];
-    for(int aa = 0; aa < subMat->alphabetSize; aa++){
-        idScoreLookup[aa] = subMat->subMatrix[aa][aa];
-    }
-
-    // masking code
-    SubstitutionMatrix mat("blosum62.out", 2.0, 0.0);
-    double probMatrix[subMat->alphabetSize][subMat->alphabetSize];
-    const double *probMatrixPointers[subMat->alphabetSize];
-    char hardMaskTable[256];
-    std::fill_n(hardMaskTable, 256, subMat->aa2int[(int)'X']);
-    for (int i = 0; i < subMat->alphabetSize; ++i){
-        probMatrixPointers[i] = probMatrix[i];
-        for(int j = 0; j < subMat->alphabetSize; ++j){
-            probMatrix[i][j]  = std::exp(0.324032 * mat.subMatrix[i][j]);
-        }
-    }
-
-    size_t aaDbSize = 0;
-    sequenceOffSet[0] = 0;
-    for (unsigned int id = dbFrom; id < dbTo; id++){
-        int seqLen = std::max(static_cast<int>(dbr->getSeqLens(id)) - 2, 0);
-        aaDbSize += seqLen; // remove /n and /0
-        size_t idFromNull = (id - dbFrom);
-        if(id < dbTo - 1){
-            sequenceOffSet[idFromNull + 1] =  sequenceOffSet[idFromNull] + seqLen;
-        }
-        if(Util::overlappingKmers(seqLen, seq->getEffectiveKmerSize() > 0)){
-            tableSize += 1;
-        }
-    }
-
-    SequenceLookup * sequenceLookup = new SequenceLookup(dbSize, aaDbSize);
-#pragma omp parallel
-    {
-        Indexer idxer(subMat->alphabetSize, seq->getKmerSize());
-        Sequence s(seq->getMaxLen(), seq->aa2int, seq->int2aa,
-                   seq->getSeqType(), seq->getKmerSize(), seq->isSpaced(), false);
-        KmerGenerator * generator = NULL;
-        if(seq->getSeqType()==Sequence::HMM_PROFILE) {
-            generator = new KmerGenerator(seq->getKmerSize(), subMat->alphabetSize, kmerThr);
-            generator->setDivideStrategy(s.profile_matrix);
-        }
-        unsigned int * buffer = new unsigned int[seq->getMaxLen()];
-        char * charSequence = new char[seq->getMaxLen()];
-#pragma omp for schedule(dynamic, 100) reduction(+:aaCount, totalKmerCount, maskedResidues)
-        for (unsigned int id = dbFrom; id < dbTo; id++) {
-            s.resetCurrPos();
-            Debug::printProgress(id - dbFrom);
-            char *seqData = dbr->getData(id);
-            unsigned int qKey = dbr->getDbKey(id);
-            s.mapSequence(id - dbFrom, qKey, seqData);
-            // count similar or exact k-mers based on sequence type
-            if(seq->getSeqType()==Sequence::HMM_PROFILE){
-                totalKmerCount += indexTable->addSimilarKmerCount(&s, generator, &idxer, kmerThr, idScoreLookup);
-            }else {
-                // mask using tantan
-                if (maskResiudes) {
-                    for (int i = 0; i < s.L; i++) {
-                        charSequence[i] = (char) s.int_sequence[i];
-                    }
-                    maskedResidues += tantan::maskSequences(charSequence,
-                                                            charSequence + s.L,
-                                                            50 /*options.maxCycleLength*/,
-                                                            probMatrixPointers,
-                                                            0.005 /*options.repeatProb*/,
-                                                            0.05 /*options.repeatEndProb*/,
-                                                            0.9 /*options.repeatOffsetProbDecay*/,
-                                                            0, 0,
-                                                            0.9 /*options.minMaskProb*/, hardMaskTable);
-                    for (int i = 0; i < s.L; i++) {
-                        s.int_sequence[i] = charSequence[i];
-                    }
-                }
-                aaCount += s.L;
-                totalKmerCount += indexTable->addKmerCount(&s, &idxer, buffer, kmerThr, idScoreLookup);
-            }
-            sequenceLookup->addSequence(&s, sequenceOffSet[id-dbFrom]);
-        }
-        if(generator){
-            delete generator;
-        }
-        delete [] buffer;
-        delete [] charSequence;
-    }
-    delete [] sequenceOffSet;
-    dbr->remapData();
-    Debug(Debug::INFO) << "\n";
-    Debug(Debug::INFO) << "Index table: Masked residues: " << maskedResidues << "\n";
-    if(totalKmerCount == 0) {
-        Debug(Debug::ERROR) << "No k-mer could be extracted for the database " << dbr->getDataFileName() << ".\n"
-                            << "Maybe the sequences length is less than 14 residues";
-        Debug(Debug::ERROR) << "\n";
-        if (maskedResidues == true){
-            Debug(Debug::ERROR) <<  " or contains only low complexity regions.";
-            Debug(Debug::ERROR) << "Use --do-not-mask to deactivate low complexity filter.\n";
-        }
-        EXIT(EXIT_FAILURE);
->>>>>>> 42be3df1
     }
 
     double kmersPerPos = 0.0;
@@ -953,78 +768,12 @@
 
     #pragma omp parallel shared(effectiveKmerSize)
     {
-<<<<<<< HEAD
-=======
-        Sequence s(seq->getMaxLen(), seq->aa2int, seq->int2aa,
-                   seq->getSeqType(), seq->getKmerSize(), seq->isSpaced(), false);
-        Indexer idxer(subMat->alphabetSize, seq->getKmerSize());
-        IndexEntryLocalTmp * buffer = new IndexEntryLocalTmp[seq->getMaxLen()];
-        KmerGenerator * generator = NULL;
-        if(seq->getSeqType()==Sequence::HMM_PROFILE) {
-            generator = new KmerGenerator(seq->getKmerSize(), subMat->alphabetSize, kmerThr);
-            generator->setDivideStrategy(s.profile_matrix);
-        }
->>>>>>> 42be3df1
         int thread_idx = 0;
 #ifdef OPENMP
         thread_idx = omp_get_thread_num();
 #endif
-<<<<<<< HEAD
         Sequence seq(maxSeqLen, subMat->aa2int, subMat->int2aa,
                      querySeqType, kmerSize, spacedKmer, aaBiasCorrection);
-=======
-        size_t threadFrom, threadSize;
-        char **table = (indexTable->getTable());
-        Util::decomposeDomainSizet(tableEntriesNum, (size_t *) table, indexTable->getTableSize(),
-                                   thread_idx, threads, &threadFrom, &threadSize);
-//        std::stringstream stream;
-//        stream << thread_idx << "\t" << threadFrom << "\t" << threadSize;
-//        std::cout << stream.str() << std::endl;
-
-#pragma omp barrier
-        if(thread_idx == 0){
-            if(diagonalScoring == true){
-                indexTable->initMemory(tableEntriesNum, sequenceLookup, tableSize);
-            }else{
-                indexTable->initMemory(tableEntriesNum,  NULL, tableSize);
-            }
-            indexTable->init();
-            Debug(Debug::INFO) << "Index table: fill...\n";
-        }
-#pragma omp barrier
-        for (unsigned int id = dbFrom; id < dbTo; id++) {
-            s.resetCurrPos();
-            if(thread_idx == 0) {
-                Debug::printProgress(id - dbFrom);
-            }
-            //char *seqData = dbr->getData(id);
-            //TODO - dbFrom?!?
-            unsigned int qKey = dbr->getDbKey(id);
-            //seq->mapSequence(id - dbFrom, qKey, seqData);
-//            Util::maskLowComplexity(subMat, seq, seq->L, 12, 3,
-//                                    indexTable->getAlphabetSize(), seq->aa2int['X']);
-            if(seq->getSeqType()==Sequence::HMM_PROFILE){
-                char *seqData = dbr->getData(id);
-                s.mapSequence(id - dbFrom, qKey, seqData);
-                indexTable->addSimilarSequence(&s, generator, &idxer, threadFrom, threadSize, kmerThr, idScoreLookup);
-            }else{
-                s.mapSequence(id - dbFrom, qKey, sequenceLookup->getSequence(id-dbFrom));
-                indexTable->addSequence(&s, &idxer, buffer, threadFrom, threadSize, kmerThr, idScoreLookup);
-            }
-        }
-        if(generator) delete generator;
-        delete [] buffer;
-    }
-    if(diagonalScoring == false){
-        delete sequenceLookup;
-    }
-    delete [] idScoreLookup;
-    if ((dbTo-dbFrom) > 10000)
-        Debug(Debug::INFO) << "\n";
-    Debug(Debug::INFO) << "Index table: removing duplicate entries...\n";
-    indexTable->revertPointer();
-    Debug(Debug::INFO) << "Index table init done.\n\n";
->>>>>>> 42be3df1
 
         if (thread_idx == 0) {
             effectiveKmerSize = seq.getEffectiveKmerSize();
@@ -1032,7 +781,7 @@
 
         QueryMatcher matcher(subMat, indexTable, tdbr->getSeqLens(), kmerThr, 1.0,
                              kmerSize, indexTable->getSize(), maxSeqLen, seq.getEffectiveKmerSize(),
-                             LONG_MAX, aaBiasCorrection, false, minDiagScoreThr);
+                             LONG_MAX, aaBiasCorrection, false, minDiagScoreThr, false);
         if (querySeqType == Sequence::HMM_PROFILE) {
             matcher.setProfileMatrix(seq.profile_matrix);
         } else {
@@ -1073,103 +822,37 @@
     return kmerMatchProb;
 }
 
-<<<<<<< HEAD
 void Prefiltering::mergeFiles(const std::string &outDB, const std::string &outDBIndex,
                               const std::vector<std::pair<std::string, std::string>> &splitFiles) {
     if (splitMode == Parameters::TARGET_DB_SPLIT) {
-=======
-statistics_t Prefiltering::computeStatisticForKmerThreshold(IndexTable *indexTable, size_t querySetSize,
-                                                            unsigned int *querySeqsIds, bool reverseQuery, size_t kmerThrMid) {
-    // determine k-mer match probability for kmerThrMid
-    QueryMatcher ** matchers = createQueryTemplateMatcher(subMat, indexTable, tdbr->getSeqLens(), kmerThrMid,
-                                                          1.0, kmerSize, qseq[0]->getEffectiveKmerSize(),
-                                                          indexTable->getSize(), aaBiasCorrection, false, maxSeqLen,
-                                                          LONG_MAX, false);
-    size_t dbMatchesSum = 0;
-    size_t doubleMatches = 0;
-    size_t querySeqLenSum = 0;
-    size_t diagonalOverflow = 0;
-    size_t resultsPassedPref = 0;
-    double kmersPerPos = 0.0;
-
-#pragma omp parallel for schedule(dynamic, 10) reduction (+: dbMatchesSum, doubleMatches, kmersPerPos, querySeqLenSum, diagonalOverflow, resultsPassedPref)
-    for (size_t i = 0; i < querySetSize; i++){
-        size_t id = querySeqsIds[i];
-
-        int thread_idx = 0;
-#ifdef OPENMP
-        thread_idx = omp_get_thread_num();
-#endif
-        char* seqData = qdbr->getData(id);
-        unsigned int qKey = qdbr->getDbKey(id);
-        qseq[thread_idx]->mapSequence(id, qKey, seqData);
-        if(reverseQuery == true){
-            qseq[thread_idx]->reverse();
-        }
-        matchers[thread_idx]->matchQuery(qseq[thread_idx], UINT_MAX);
-        kmersPerPos    += matchers[thread_idx]->getStatistics()->kmersPerPos;
-        dbMatchesSum   += matchers[thread_idx]->getStatistics()->dbMatches;
-        querySeqLenSum += matchers[thread_idx]->getStatistics()->querySeqLen;
-        doubleMatches  += matchers[thread_idx]->getStatistics()->doubleMatches;
-        diagonalOverflow += matchers[thread_idx]->getStatistics()->diagonalOverflow;
-        resultsPassedPref += matchers[thread_idx]->getStatistics()->resultsPassedPrefPerSeq;
-    }
-    // clean up memory
-    for (int j = 0; j < threads; j++){
-        delete matchers[j];
-    }
-    delete[] matchers;
-
-    return statistics_t(kmersPerPos / (double)querySetSize, dbMatchesSum, doubleMatches,
-                        querySeqLenSum, diagonalOverflow, resultsPassedPref/ querySetSize);
-}
-
-void Prefiltering::mergeFiles(const std::vector<std::pair<std::string, std::string>>& splitFiles, int mode, std::string outDB, std::string outDBIndex) {
-    if(mode == Parameters::TARGET_DB_SPLIT){
->>>>>>> 42be3df1
         mergeOutput(outDB, outDBIndex, splitFiles);
     } else if (splitMode == Parameters::QUERY_DB_SPLIT) {
         DBWriter::mergeResults(outDB, outDBIndex, splitFiles);
     }
 }
 
-<<<<<<< HEAD
-int Prefiltering::getKmerThreshold(const float sensitivity) {
+int Prefiltering::getKmerThreshold(const float sensitivity, const int querySeqType) {
     double kmerThrBest = kmerScore;
     if (kmerThrBest == INT_MAX) {
         if (kmerSize == 5) {
-            kmerThrBest = 123.75 - (sensitivity * 8.75);
+            float base = 123.75;
+            if (querySeqType == Sequence::HMM_PROFILE) {
+                base += 20.0;
+            }
+            kmerThrBest = base - (sensitivity * 8.75);
         } else if (kmerSize == 6) {
-            kmerThrBest = 138.75 - (sensitivity * 8.75);
+            float base = 138.75;
+            if (querySeqType == Sequence::HMM_PROFILE) {
+                base += 20.0;
+            }
+            kmerThrBest = base - (sensitivity * 8.75);
         } else if (kmerSize == 7) {
-            kmerThrBest = 154.75 - (sensitivity * 9.75);
+            float base = 154.75;
+            if (querySeqType == Sequence::HMM_PROFILE) {
+                base += 20.0;
+            }
+            kmerThrBest = base - (sensitivity * 9.75);
         } else {
-=======
-int Prefiltering::getKmerThreshold(const float sensitivity, const int querySeqType, const int score) {
-    const float sens =  sensitivity;
-    int kmerThrBest = kmerScore;
-    if(kmerThrBest == INT_MAX){
-        if (kmerSize == 5){
-            float base = 123.75;
-            if(querySeqType==Sequence::HMM_PROFILE){
-                base += 20.0;
-            }
-            kmerThrBest = base - (sens * 8.75);
-        } else if (kmerSize == 6){
-            float base = 138.75;
-            if(querySeqType==Sequence::HMM_PROFILE){
-                base += 20.0;
-            }
-            kmerThrBest = base - (sens * 8.75);
-        } else if (kmerSize == 7){
-            float base = 154.75;
-            if(querySeqType==Sequence::HMM_PROFILE){
-                base += 20.0;
-            }
-            kmerThrBest = base - (sens * 9.75);
-        }
-        else{
->>>>>>> 42be3df1
             Debug(Debug::ERROR) << "The k-mer size " << kmerSize << " is not valid.\n";
             EXIT(EXIT_FAILURE);
         }
