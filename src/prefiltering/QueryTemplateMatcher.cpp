--- conflicted
+++ resolved
@@ -96,32 +96,27 @@
     for (int i = 0; i < kmerSize && i < seq->L; i++)
         biasCorrection += deltaS[i];
 
-<<<<<<< HEAD
 //    int overall_score = 0;
 //    int match_num = 0;
 //    int match_pos = 0;
 
-=======
->>>>>>> b6ea3d68
+
     int pos = 0;
     short zero = 0;
     while(seq->hasNextKmer(kmerSize)){
         const int* kmer = seq->nextKmer(kmerSize);
         // generate k-mer list
-<<<<<<< HEAD
         ScoreMatrix kmerList = kmerGenerator->generateKmerList(kmer);
         kmerListLen += kmerList.elementSize;
 
         // match the index table
 //        int pos_matched = 0;
+        short biasCorrection_short = (short) biasCorrection;
         for (unsigned int i = 0; i < kmerList.elementSize; i++){
             // avoid unsigned short overflow
-            short kmerMatchScore = kmerList.score[i];
-            if (((int)kmerMatchScore + (int) biasCorrection) < 0 )
-                kmerMatchScore = 0;
-            else
-                kmerMatchScore = kmerMatchScore + (short) biasCorrection;
-
+            short kmerMatchScore = kmerList.score[i] + biasCorrection_short;
+            // avoid unsigned short overflow
+            kmerMatchScore = std::max(kmerMatchScore, zero);
             
             
             seqList = indexTable->getDBSeqList(kmerList.index[i], &indexTabListSize);
@@ -144,23 +139,6 @@
 //                    match_num++;
 //            }
 
-
-=======
-        KmerGeneratorResult kmerList = kmerGenerator->generateKmerList(kmer);
-        kmerListLen += kmerList.count;
-        std::pair<short,unsigned int> * retList = kmerList.scoreKmerList;
-
-        // match the index table
-        for (unsigned int i = 0; i < kmerList.count; i++){
-            std::pair<short,unsigned int> kmerMatch = retList[i];
-            short kmerMatchScore = kmerMatch.first + (short) biasCorrection;
-            // avoid unsigned short overflow
-            kmerMatchScore = std::max(kmerMatchScore, zero);
-
-            seqList = indexTable->getDBSeqList(kmerMatch.second, &indexTabListSize);
-            numMatches += indexTabListSize;
->>>>>>> b6ea3d68
-
             // add the scores for the k-mer to the overall score for this query sequence
             // for the overall score, bit/2 is a sufficient sensitivity and we can use the capacity of unsigned short max score in QueryScore better
             queryScore->addScores(seqList, indexTabListSize, (kmerMatchScore/4));
@@ -169,7 +147,6 @@
         biasCorrection += deltaS[pos + kmerSize];
         pos++;
     }
-<<<<<<< HEAD
     //Debug(Debug::WARNING) << "QUERY: " << seq->getDbKey();
     //Debug(Debug::WARNING) << " score = " << overall_score;
     //Debug(Debug::WARNING) << " matched at " << match_pos << " positions. ";
@@ -178,10 +155,5 @@
     seq->stats->kmersPerPos = ((float)kmerListLen/(float)seq->L);
     seq->stats->dbMatches = queryScore->getNumMatches();
 //    delete indexer;
-=======
-    // write statistics
-    seq->stats->kmersPerPos = ((float)kmerListLen/(float)seq->L);
-    seq->stats->dbMatches = numMatches;
 
->>>>>>> b6ea3d68
 }