--- conflicted
+++ resolved
@@ -1,284 +1,280 @@
-#include <iostream>
-#include <unistd.h>
-#include <string>
-#include <signal.h>
-#include <execinfo.h>
-
-#include "Prefiltering.h"
-
-#ifdef OPENMP
-#include <omp.h>
-#endif
-
-void mmseqs_debug_catch_signal(int sig_num)
-{
-  if(sig_num == SIGILL)
-  {
-    fprintf(stderr, "Your CPU does not support all the latest features that this version of mmseqs makes use of!\n"
-                    "Please run on a newer machine.");
-    exit(sig_num);
-  }
-  else
-  {
-    fprintf (stderr, "\n\n-------------------------8<-----------------------\nExiting on error!\n");
-    fprintf (stderr, "Signal %d received\n",sig_num);
-    perror("ERROR (can be bogus)");
-
-    fprintf(stderr, "Backtrace:");
-    void *buffer[30];
-    int nptrs = backtrace(buffer, 30);
-    backtrace_symbols_fd(buffer, nptrs, 2);
-    fprintf (stderr, "------------------------->8-----------------------\n\n"
-        "Send the binary program that caused this error and the coredump (ls core.*).\n"
-        "Or send the backtrace:"
-        "\n$ gdb -ex=bt --batch PROGRAMM_NAME CORE_FILE\n"
-        "If there is no core file, enable coredumps in your shell and run again:\n"
-        "$ ulimit -c unlimited\n\n");
-  }
-
-  exit(1);
-}
-
-void mmseqs_cuticle_init()
-{
-  struct sigaction handler;
-  handler.sa_handler = mmseqs_debug_catch_signal;
-  sigemptyset(&handler.sa_mask);
-  handler.sa_flags = 0;
-
-  sigaction(SIGFPE, &handler, NULL);
-  sigaction(SIGSEGV, &handler, NULL);
-  sigaction(SIGBUS, &handler, NULL);
-  sigaction(SIGABRT, &handler, NULL);
-}
-
-void printUsage(){
-
-    std::string usage("\nCalculates similarity scores between all sequences in the query database and all sequences in the target database.\n");
-    usage.append("Written by Maria Hauser (mhauser@genzentrum.lmu.de) & Martin Steinegger (Martin.Steinegger@campus.lmu.de)\n\n");
-    usage.append("USAGE: mmseqs_pref ffindexQueryDBBase ffindexTargetDBBase ffindexOutDBBase [opts]\n"
-            "-m              \t[file]\tAmino acid substitution matrix file.\n"
-            "-s              \t[float]\tSensitivity in the range [2:9] (default=7)\n"
-            "-k              \t[int]\tk-mer size in the range [4:7] (default=6).\n"
-            "-a              \t[int]\tAmino acid alphabet size (default=21).\n"
-            "--z-score-thr   \t[float]\tZ-score threshold [default: 300.0]\n"
-            "--max-seq-len   \t[int]\tMaximum sequence length (default=50000).\n"
-            "--nucleotides   \t\tNucleotide sequences input.\n"
-            "--max-res-num   \t[int]\tMaximum result sequences per query (default=100)\n"
-            "--aa-bias-corr  \t\tLocal amino acid composition bias correction.\n"
-            "--tdb-seq-cut   \t\tSplits target databases in junks for x sequences. (For memory safing only)\n"
-            "--skip          \t[int]\tNumber of skipped k-mers during the index table generation.\n"); 
-    std::cout << usage;
-}
-
-void parseArgs(int argc, const char** argv, std::string* ffindexQueryDBBase, std::string* ffindexTargetDBBase, std::string* ffindexOutDBBase, std::string* scoringMatrixFile, float* sens, int* kmerSize, int* alphabetSize, float* zscoreThr, size_t* maxSeqLen, int* seqType, size_t* maxResListLen,
-    bool* aaBiasCorrection, int* splitSize, int* skip){
-    if (argc < 4){
-        printUsage();
-        exit(EXIT_FAILURE);
-    }
-
-    ffindexQueryDBBase->assign(argv[1]);
-    ffindexTargetDBBase->assign(argv[2]);
-    ffindexOutDBBase->assign(argv[3]);
-
-    int i = 4;
-    while (i < argc){
-        if (strcmp(argv[i], "-m") == 0){
-            if (*seqType == Sequence::NUCLEOTIDES){
-                std::cerr << "No scoring matrix is allowed for nucleotide sequences.\n";
-                exit(EXIT_FAILURE);
-            }
-            if (++i < argc){
-                scoringMatrixFile->assign(argv[i]);
-                i++;
-            }
-            else {
-                printUsage();
-                std::cerr << "No value provided for " << argv[i-1] << "\n";
-                exit(EXIT_FAILURE);
-            }
-        } 
-        else if (strcmp(argv[i], "-s") == 0){
-            if (++i < argc){
-                *sens = atof(argv[i]);
-                if (*sens < 2.0 || *sens > 9.0){
-                    std::cerr << "Please choose sensitivity in the range [2:9].\n";
-                    exit(EXIT_FAILURE);
-                }
-                i++;
-            }
-            else {
-                printUsage();
-                std::cerr << "No value provided for " << argv[i-1] << "\n";
-                exit(EXIT_FAILURE);
-            }
-        }
-        else if (strcmp(argv[i], "-k") == 0){
-            if (++i < argc){
-                *kmerSize = atoi(argv[i]);
-                if (*kmerSize < 4 || *kmerSize > 7){
-                    std::cerr << "Please choose k in the range [4:7].\n";
-                    exit(EXIT_FAILURE);
-                }
-                i++;
-            }
-            else {
-                printUsage();
-                std::cerr << "No value provided for " << argv[i-1] << "\n";
-                exit(EXIT_FAILURE);
-            }
-        }
-        else if (strcmp(argv[i], "-a") == 0){
-            if (++i < argc){
-                *alphabetSize = atoi(argv[i]);
-                i++;
-            }
-            else {
-                printUsage();
-                std::cerr << "No value provided for " << argv[i-1] << "\n";
-                exit(EXIT_FAILURE);
-            }
-        }
-        else if (strcmp(argv[i], "--z-score-thr") == 0){
-            if (++i < argc){
-                *zscoreThr = atof(argv[i]);
-                i++;
-            }
-            else {
-                printUsage();
-                std::cerr << "No value provided" << argv[i-1] << "\n";
-                exit(EXIT_FAILURE);
-            }
-        }
-        else if (strcmp(argv[i], "--max-seq-len") == 0){
-            if (++i < argc){
-                *maxSeqLen = atoi(argv[i]);
-                i++;
-            }
-            else {
-                printUsage();
-                std::cerr << "No value provided for " << argv[i-1] << "\n";
-                exit(EXIT_FAILURE);
-            }
-        }
-         else if (strcmp(argv[i], "--nucleotides") == 0){
-            if (strcmp(scoringMatrixFile->c_str(), "") != 0){
-                std::cerr << "No scoring matrix is allowed for nucleotide sequences.\n";
-                exit(EXIT_FAILURE);
-            }                                                           
-            *seqType = Sequence::NUCLEOTIDES;
-            i++;
-        }
-       else if (strcmp(argv[i], "--max-res-num") == 0){
-            if (++i < argc){
-                *maxResListLen = atoi(argv[i]);
-                i++;
-            }
-            else {
-                printUsage();
-                std::cerr << "No value provided for " << argv[i-1] << "\n";
-                exit(EXIT_FAILURE);
-            }
-        }
-        else if (strcmp(argv[i], "--aa-bias-corr") == 0){
-            *aaBiasCorrection = true;
-            i++;
-        }
-        else if (strcmp(argv[i], "--skip") == 0){
-            if (++i < argc){
-                *skip = atoi(argv[i]);
-                i++;
-            }
-            else {
-                printUsage();
-                std::cerr << "No value provided for " << argv[i-1] << "\n";
-                exit(EXIT_FAILURE);
-            }
-        }
-        else if (strcmp(argv[i], "--tdb-seq-cut") == 0){
-            if (++i < argc){
-                *splitSize = atoi(argv[i]);
-                i++;
-            }
-            else {
-                printUsage();
-                std::cerr << "No value provided for " << argv[i-1] << "\n";
-                exit(EXIT_FAILURE);
-            }
-        }
-        else {
-            printUsage();
-            std::cerr << "Wrong argument: " << argv[i] << "\n";
-            exit(EXIT_FAILURE);
-        }
-    }
-
-    if (strcmp (scoringMatrixFile->c_str(), "") == 0){
-        printUsage();
-        std::cerr << "\nPlease provide a scoring matrix file. You can find scoring matrix files in $INSTALLDIR/data/.\n";
-        exit(EXIT_FAILURE);
-    }
-}
-
-int main (int argc, const char * argv[])
-{
-    mmseqs_cuticle_init();
-
-    struct timeval start, end;
-    gettimeofday(&start, NULL);
-
-    int kmerSize =  6;
-    int alphabetSize = 21;
-    size_t maxSeqLen = 50000;
-    size_t maxResListLen = 100;
-<<<<<<< HEAD
-    float sensitivity = 7.2f;
-    int splitSize = INT_MAX;
-=======
-    float sensitivity = 7.0f;
-    int splitSize = 0;
->>>>>>> 567e8076
-    int skip = 0;
-    int seqType = Sequence::AMINO_ACIDS;
-    bool aaBiasCorrection = false;
-    float zscoreThr = 50.0f;
-
-    std::string queryDB = "";
-    std::string targetDB = "";
-    std::string outDB = "";
-    std::string scoringMatrixFile = "";
-
-    parseArgs(argc, argv, &queryDB, &targetDB, &outDB, &scoringMatrixFile,
-                          &sensitivity, &kmerSize, &alphabetSize, &zscoreThr,
-                          &maxSeqLen, &seqType, &maxResListLen, &aaBiasCorrection,
-                          &splitSize, &skip);
-
-    if (seqType == Sequence::NUCLEOTIDES)
-        alphabetSize = 5;
-
-    std::cout << "k-mer size: " << kmerSize << "\n";
-    std::cout << "Alphabet size: " << alphabetSize << "\n";
-    std::cout << "Sensitivity: " << sensitivity << "\n";
-    std::cout << "Z-score threshold: " << zscoreThr << "\n";
-
-    std::string queryDBIndex = queryDB + ".index";
-    std::string targetDBIndex = targetDB + ".index";
-    std::string outDBIndex = outDB + ".index";
-
-    Prefiltering* pref = new Prefiltering(queryDB, queryDBIndex, targetDB, targetDBIndex, outDB, outDBIndex, scoringMatrixFile, sensitivity, kmerSize, alphabetSize, zscoreThr, maxSeqLen, seqType, aaBiasCorrection, splitSize, skip);
-
-    gettimeofday(&end, NULL);
-    int sec = end.tv_sec - start.tv_sec;
-    std::cout << "Time for init: " << (sec / 3600) << " h " << (sec % 3600 / 60) << " m " << (sec % 60) << "s\n\n";
-    gettimeofday(&start, NULL);
-
-    std::cout << "Starting prefiltering scores calculation.\n";
-    pref->run(maxResListLen);
-
-    gettimeofday(&end, NULL);
-    sec = end.tv_sec - start.tv_sec;
-    std::cout << "Time for prefiltering scores calculation: " << (sec / 3600) << " h " << (sec % 3600 / 60) << " m " << (sec % 60) << "s\n";
-
-    return 0;
-}
+#include <iostream>
+#include <unistd.h>
+#include <string>
+#include <signal.h>
+#include <execinfo.h>
+
+#include "Prefiltering.h"
+
+#ifdef OPENMP
+#include <omp.h>
+#endif
+
+void mmseqs_debug_catch_signal(int sig_num)
+{
+  if(sig_num == SIGILL)
+  {
+    fprintf(stderr, "Your CPU does not support all the latest features that this version of mmseqs makes use of!\n"
+                    "Please run on a newer machine.");
+    exit(sig_num);
+  }
+  else
+  {
+    fprintf (stderr, "\n\n-------------------------8<-----------------------\nExiting on error!\n");
+    fprintf (stderr, "Signal %d received\n",sig_num);
+    perror("ERROR (can be bogus)");
+
+    fprintf(stderr, "Backtrace:");
+    void *buffer[30];
+    int nptrs = backtrace(buffer, 30);
+    backtrace_symbols_fd(buffer, nptrs, 2);
+    fprintf (stderr, "------------------------->8-----------------------\n\n"
+        "Send the binary program that caused this error and the coredump (ls core.*).\n"
+        "Or send the backtrace:"
+        "\n$ gdb -ex=bt --batch PROGRAMM_NAME CORE_FILE\n"
+        "If there is no core file, enable coredumps in your shell and run again:\n"
+        "$ ulimit -c unlimited\n\n");
+  }
+
+  exit(1);
+}
+
+void mmseqs_cuticle_init()
+{
+  struct sigaction handler;
+  handler.sa_handler = mmseqs_debug_catch_signal;
+  sigemptyset(&handler.sa_mask);
+  handler.sa_flags = 0;
+
+  sigaction(SIGFPE, &handler, NULL);
+  sigaction(SIGSEGV, &handler, NULL);
+  sigaction(SIGBUS, &handler, NULL);
+  sigaction(SIGABRT, &handler, NULL);
+}
+
+void printUsage(){
+
+    std::string usage("\nCalculates similarity scores between all sequences in the query database and all sequences in the target database.\n");
+    usage.append("Written by Maria Hauser (mhauser@genzentrum.lmu.de) & Martin Steinegger (Martin.Steinegger@campus.lmu.de)\n\n");
+    usage.append("USAGE: mmseqs_pref ffindexQueryDBBase ffindexTargetDBBase ffindexOutDBBase [opts]\n"
+            "-m              \t[file]\tAmino acid substitution matrix file.\n"
+            "-s              \t[float]\tSensitivity in the range [2:9] (default=7)\n"
+            "-k              \t[int]\tk-mer size in the range [4:7] (default=6).\n"
+            "-a              \t[int]\tAmino acid alphabet size (default=21).\n"
+            "--z-score-thr   \t[float]\tZ-score threshold [default: 300.0]\n"
+            "--max-seq-len   \t[int]\tMaximum sequence length (default=50000).\n"
+            "--nucleotides   \t\tNucleotide sequences input.\n"
+            "--max-res-num   \t[int]\tMaximum result sequences per query (default=100)\n"
+            "--aa-bias-corr  \t\tLocal amino acid composition bias correction.\n"
+            "--tdb-seq-cut   \t\tSplits target databases in junks for x sequences. (For memory safing only)\n"
+            "--skip          \t[int]\tNumber of skipped k-mers during the index table generation.\n"); 
+    std::cout << usage;
+}
+
+void parseArgs(int argc, const char** argv, std::string* ffindexQueryDBBase, std::string* ffindexTargetDBBase, std::string* ffindexOutDBBase, std::string* scoringMatrixFile, float* sens, int* kmerSize, int* alphabetSize, float* zscoreThr, size_t* maxSeqLen, int* seqType, size_t* maxResListLen,
+    bool* aaBiasCorrection, int* splitSize, int* skip){
+    if (argc < 4){
+        printUsage();
+        exit(EXIT_FAILURE);
+    }
+
+    ffindexQueryDBBase->assign(argv[1]);
+    ffindexTargetDBBase->assign(argv[2]);
+    ffindexOutDBBase->assign(argv[3]);
+
+    int i = 4;
+    while (i < argc){
+        if (strcmp(argv[i], "-m") == 0){
+            if (*seqType == Sequence::NUCLEOTIDES){
+                std::cerr << "No scoring matrix is allowed for nucleotide sequences.\n";
+                exit(EXIT_FAILURE);
+            }
+            if (++i < argc){
+                scoringMatrixFile->assign(argv[i]);
+                i++;
+            }
+            else {
+                printUsage();
+                std::cerr << "No value provided for " << argv[i-1] << "\n";
+                exit(EXIT_FAILURE);
+            }
+        } 
+        else if (strcmp(argv[i], "-s") == 0){
+            if (++i < argc){
+                *sens = atof(argv[i]);
+                if (*sens < 2.0 || *sens > 9.0){
+                    std::cerr << "Please choose sensitivity in the range [2:9].\n";
+                    exit(EXIT_FAILURE);
+                }
+                i++;
+            }
+            else {
+                printUsage();
+                std::cerr << "No value provided for " << argv[i-1] << "\n";
+                exit(EXIT_FAILURE);
+            }
+        }
+        else if (strcmp(argv[i], "-k") == 0){
+            if (++i < argc){
+                *kmerSize = atoi(argv[i]);
+                if (*kmerSize < 4 || *kmerSize > 7){
+                    std::cerr << "Please choose k in the range [4:7].\n";
+                    exit(EXIT_FAILURE);
+                }
+                i++;
+            }
+            else {
+                printUsage();
+                std::cerr << "No value provided for " << argv[i-1] << "\n";
+                exit(EXIT_FAILURE);
+            }
+        }
+        else if (strcmp(argv[i], "-a") == 0){
+            if (++i < argc){
+                *alphabetSize = atoi(argv[i]);
+                i++;
+            }
+            else {
+                printUsage();
+                std::cerr << "No value provided for " << argv[i-1] << "\n";
+                exit(EXIT_FAILURE);
+            }
+        }
+        else if (strcmp(argv[i], "--z-score-thr") == 0){
+            if (++i < argc){
+                *zscoreThr = atof(argv[i]);
+                i++;
+            }
+            else {
+                printUsage();
+                std::cerr << "No value provided" << argv[i-1] << "\n";
+                exit(EXIT_FAILURE);
+            }
+        }
+        else if (strcmp(argv[i], "--max-seq-len") == 0){
+            if (++i < argc){
+                *maxSeqLen = atoi(argv[i]);
+                i++;
+            }
+            else {
+                printUsage();
+                std::cerr << "No value provided for " << argv[i-1] << "\n";
+                exit(EXIT_FAILURE);
+            }
+        }
+         else if (strcmp(argv[i], "--nucleotides") == 0){
+            if (strcmp(scoringMatrixFile->c_str(), "") != 0){
+                std::cerr << "No scoring matrix is allowed for nucleotide sequences.\n";
+                exit(EXIT_FAILURE);
+            }                                                           
+            *seqType = Sequence::NUCLEOTIDES;
+            i++;
+        }
+       else if (strcmp(argv[i], "--max-res-num") == 0){
+            if (++i < argc){
+                *maxResListLen = atoi(argv[i]);
+                i++;
+            }
+            else {
+                printUsage();
+                std::cerr << "No value provided for " << argv[i-1] << "\n";
+                exit(EXIT_FAILURE);
+            }
+        }
+        else if (strcmp(argv[i], "--aa-bias-corr") == 0){
+            *aaBiasCorrection = true;
+            i++;
+        }
+        else if (strcmp(argv[i], "--skip") == 0){
+            if (++i < argc){
+                *skip = atoi(argv[i]);
+                i++;
+            }
+            else {
+                printUsage();
+                std::cerr << "No value provided for " << argv[i-1] << "\n";
+                exit(EXIT_FAILURE);
+            }
+        }
+        else if (strcmp(argv[i], "--tdb-seq-cut") == 0){
+            if (++i < argc){
+                *splitSize = atoi(argv[i]);
+                i++;
+            }
+            else {
+                printUsage();
+                std::cerr << "No value provided for " << argv[i-1] << "\n";
+                exit(EXIT_FAILURE);
+            }
+        }
+        else {
+            printUsage();
+            std::cerr << "Wrong argument: " << argv[i] << "\n";
+            exit(EXIT_FAILURE);
+        }
+    }
+
+    if (strcmp (scoringMatrixFile->c_str(), "") == 0){
+        printUsage();
+        std::cerr << "\nPlease provide a scoring matrix file. You can find scoring matrix files in $INSTALLDIR/data/.\n";
+        exit(EXIT_FAILURE);
+    }
+}
+
+int main (int argc, const char * argv[])
+{
+    mmseqs_cuticle_init();
+
+    struct timeval start, end;
+    gettimeofday(&start, NULL);
+
+    int kmerSize =  6;
+    int alphabetSize = 21;
+    size_t maxSeqLen = 50000;
+    size_t maxResListLen = 100;
+    float sensitivity = 7.0f;
+    int splitSize = INT_MAX;
+
+    int skip = 0;
+    int seqType = Sequence::AMINO_ACIDS;
+    bool aaBiasCorrection = false;
+    float zscoreThr = 50.0f;
+
+    std::string queryDB = "";
+    std::string targetDB = "";
+    std::string outDB = "";
+    std::string scoringMatrixFile = "";
+
+    parseArgs(argc, argv, &queryDB, &targetDB, &outDB, &scoringMatrixFile,
+                          &sensitivity, &kmerSize, &alphabetSize, &zscoreThr,
+                          &maxSeqLen, &seqType, &maxResListLen, &aaBiasCorrection,
+                          &splitSize, &skip);
+
+    if (seqType == Sequence::NUCLEOTIDES)
+        alphabetSize = 5;
+
+    std::cout << "k-mer size: " << kmerSize << "\n";
+    std::cout << "Alphabet size: " << alphabetSize << "\n";
+    std::cout << "Sensitivity: " << sensitivity << "\n";
+    std::cout << "Z-score threshold: " << zscoreThr << "\n";
+
+    std::string queryDBIndex = queryDB + ".index";
+    std::string targetDBIndex = targetDB + ".index";
+    std::string outDBIndex = outDB + ".index";
+
+    Prefiltering* pref = new Prefiltering(queryDB, queryDBIndex, targetDB, targetDBIndex, outDB, outDBIndex, scoringMatrixFile, sensitivity, kmerSize, alphabetSize, zscoreThr, maxSeqLen, seqType, aaBiasCorrection, splitSize, skip);
+
+    gettimeofday(&end, NULL);
+    int sec = end.tv_sec - start.tv_sec;
+    std::cout << "Time for init: " << (sec / 3600) << " h " << (sec % 3600 / 60) << " m " << (sec % 60) << "s\n\n";
+    gettimeofday(&start, NULL);
+
+    std::cout << "Starting prefiltering scores calculation.\n";
+    pref->run(maxResListLen);
+
+    gettimeofday(&end, NULL);
+    sec = end.tv_sec - start.tv_sec;
+    std::cout << "Time for prefiltering scores calculation: " << (sec / 3600) << " h " << (sec % 3600 / 60) << " m " << (sec % 60) << "s\n";
+
+    return 0;
+}