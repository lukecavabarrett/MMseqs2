#ifndef INDEX_TABLE_H
#define INDEX_TABLE_H

//
// Written by Martin Steinegger martin.steinegger@mpibpc.mpg.de and Maria Hauser mhauser@genzentrum.lmu.de
//
// Abstract: Index table stores the list of DB sequences containing a certain k-mer, for each k-mer.
//

#include <iostream>
#include <fstream>
#include <algorithm>
#include <list>
#include <sys/mman.h>
#include <new>

#include "omptl/omptl_algorithm"
#include "DBReader.h"
#include "Sequence.h"
#include "Indexer.h"
#include "Debug.h"
#include "Util.h"
#include "SequenceLookup.h"
#include "MathUtil.h"

#ifdef OPENMP
#include <omp.h>
#endif

// IndexEntryLocal is an entry with position and seqId for a kmer
// structure needs to be packed or it will need 8 bytes instead of 6
struct __attribute__((__packed__)) IndexEntryLocal {
    unsigned int seqId;
    unsigned short position_j;
<<<<<<< HEAD
=======
};

struct __attribute__((__packed__)) IndexEntryLocalTmp {
    unsigned int kmer;
    unsigned int seqId;
    unsigned short position_j;
    static bool comapreByIdAndPos(IndexEntryLocalTmp first, IndexEntryLocalTmp second){
        if(first.kmer < second.kmer )
            return true;
        if(second.kmer < first.kmer )
            return false;
        if(first.position_j < second.position_j )
            return true;
        if(second.position_j < first.position_j )
            return false;
        return false;    }
>>>>>>> 883f137c
};

class IndexTable {
public:
    IndexTable(int alphabetSize, int kmerSize, bool externalData)
            : tableSize(MathUtil::ipow<size_t>(alphabetSize, kmerSize)), alphabetSize(alphabetSize),
              kmerSize(kmerSize), externalData(externalData), tableEntriesNum(0), size(0),
              indexer(new Indexer(alphabetSize, kmerSize)), entries(NULL), offsets(NULL), sequenceLookup(NULL) {
        if (externalData == false) {
            offsets = new(std::nothrow) size_t[tableSize + 1];
            memset(offsets, 0, (tableSize + 1) * sizeof(size_t));
            Util::checkAllocation(offsets, "Could not allocate entries memory in IndexTable::initMemory");
        }
    }

    virtual ~IndexTable() {
        deleteEntries();

        delete indexer;
        if (sequenceLookup != NULL) {
            delete sequenceLookup;
        }
    }

    void deleteEntries() {
        if (externalData == false) {
            if (entries != NULL) {
                delete[] entries;
                entries = NULL;
            }
            if (offsets != NULL) {
                delete[] offsets;
                offsets = NULL;
            }
        }
    }

    // count k-mers in the sequence, so enough memory for the sequence lists can be allocated in the end
<<<<<<< HEAD
    size_t addKmerCount(Sequence *s, Indexer *idxer) {
=======
    size_t addKmerCount (Sequence* s, Indexer * idxer,
                         unsigned int * seqKmerPosBuffer,
                         int threshold, char * diagonalScore){

>>>>>>> 883f137c
        s->resetCurrPos();
        size_t kmerIdx;
        size_t countKmer = 0;
<<<<<<< HEAD
        while (s->hasNextKmer()) {
            kmerIdx = idxer->int2index(s->nextKmer(), 0, kmerSize);
            // size increases by one
            __sync_fetch_and_add(&(offsets[kmerIdx]), 1);
=======
        while(s->hasNextKmer()){
            const int * kmer = s->nextKmer();
            if(threshold > 0){
                int score = 0;
                for(size_t pos = 0; pos < kmerSize; pos++){
                    score += diagonalScore[kmer[pos]];
                }
                if(score < threshold){
                    continue;
                }
            }
            unsigned int kmerIdx = idxer->int2index(kmer, 0, kmerSize);
            seqKmerPosBuffer[countKmer] = kmerIdx;
>>>>>>> 883f137c
            countKmer++;
        }
        if(countKmer > 1){
            std::sort(seqKmerPosBuffer, seqKmerPosBuffer + countKmer);
        }
        size_t countUniqKmer = 0;
        unsigned int prevKmerIdx = UINT_MAX;
        for(size_t i = 0; i < countKmer; i++){
            unsigned int kmerIdx = seqKmerPosBuffer[i];
            if(prevKmerIdx != kmerIdx){
                //table[kmerIdx] += 1;
                // size increases by one
                __sync_fetch_and_add( (int *) &table[kmerIdx], 1 );
                countUniqKmer++;
            }
            prevKmerIdx = kmerIdx;
        }
        return countUniqKmer;
    }

    // get list of DB sequences containing this k-mer
    inline IndexEntryLocal *getDBSeqList(int kmer, size_t *matchedListSize) {
        const ptrdiff_t diff = offsets[kmer + 1] - offsets[kmer];
        *matchedListSize = static_cast<size_t>(diff);
        return (entries + offsets[kmer]);
    }

    // get pointer to entries array
    IndexEntryLocal *getEntries() {
        return entries;
    }

    inline size_t getOffset(size_t kmer) {
        return offsets[kmer];
    }

    size_t *getOffsets() {
        return offsets;
    }

    // init the arrays for the sequence lists
    void initMemory(size_t tableEntriesNum, SequenceLookup *seqLookup, size_t dbSize) {
        this->tableEntriesNum = tableEntriesNum;
        this->size = dbSize; // amount of sequences added

        if (seqLookup != NULL) {
            sequenceLookup = seqLookup;
        }
        // allocate memory for the sequence id lists
        // tablesSizes is added to put the Size of the entry infront fo the memory
        // +1 for table[tableSize] pointer address
        entries = new(std::nothrow) IndexEntryLocal[tableEntriesNum];
        Util::checkAllocation(entries, "Could not allocate entries memory in IndexTable::initMemory");
    }

    // allocates memory for index tables
    void init() {
        // set the pointers in the index table to the start of the list for a certain k-mer
        size_t offset = 0;
        for (size_t i = 0; i < tableSize; i++) {
            size_t currentOffset = offsets[i];
            offsets[i] = offset;
            offset += currentOffset;
        }
        offsets[tableSize] = offset;
    }

    // init index table with external data (needed for index readin)
    void initTableByExternalData(size_t sequenceCount, size_t tableEntriesNum,
                                 IndexEntryLocal *entries, size_t *entryOffsets, SequenceLookup *lookup) {
        this->tableEntriesNum = tableEntriesNum;
        this->size = sequenceCount;

        if (lookup != NULL) {
            sequenceLookup = lookup;
        }

        this->entries = entries;
        this->offsets = entryOffsets;
    }

    void revertPointer() {
        for (size_t i = tableSize; i > 0; i--) {
            offsets[i] = offsets[i - 1];
        }
        offsets[0] = 0;
    }

    void printStatistics(char *int2aa) {
        const size_t top_N = 10;
        std::pair<size_t, size_t> topElements[top_N];
        for (size_t j = 0; j < top_N; j++) {
            topElements[j].first = 0;
        }

        size_t entrySize = 0;
        size_t minKmer = 0;
        size_t emptyKmer = 0;
        for (size_t i = 0; i < tableSize; i++) {
            const ptrdiff_t size = offsets[i + 1] - offsets[i];
            minKmer = std::min(minKmer, (size_t) size);
            entrySize += size;
            if (size == 0) {
                emptyKmer++;
            }
            if (((size_t) size) < topElements[top_N - 1].first)
                continue;
            for (size_t j = 0; j < top_N; j++) {
                if (topElements[j].first < ((size_t) size)) {
                    topElements[j].first = static_cast<unsigned long>(size);
                    topElements[j].second = i;
                    break;
                }
            }
        }

        double avgKmer = ((double) entrySize) / ((double) tableSize);
        Debug(Debug::INFO) << "DB statistic\n";
        Debug(Debug::INFO) << "Entries:         " << entrySize << "\n";
        Debug(Debug::INFO) << "DB Size:         " << entrySize * sizeof(IndexEntryLocal) + tableSize * sizeof(size_t) << " (byte)\n";
        Debug(Debug::INFO) << "Avg Kmer Size:   " << avgKmer << "\n";
        Debug(Debug::INFO) << "Top " << top_N << " Kmers\n   ";
        for (size_t j = 0; j < top_N; j++) {
            Debug(Debug::INFO) << "\t";
            indexer->printKmer(topElements[j].second, kmerSize, int2aa);
            Debug(Debug::INFO) << "\t\t" << topElements[j].first << "\n";
        }
        Debug(Debug::INFO) << "Min Kmer Size:   " << minKmer << "\n";
        Debug(Debug::INFO) << "Empty list: " << emptyKmer << "\n\n";

    }

    // FUNCTIONS TO OVERWRITE
    // add k-mers of the sequence to the index table
<<<<<<< HEAD
    void addSequence(Sequence *s, Indexer *idxer, size_t aaFrom, size_t aaSize) {
        // iterate over all k-mers of the sequence and add the id of s to the sequence list of the k-mer (tableDummy)
        s->resetCurrPos();
        idxer->reset();
        while (s->hasNextKmer()) {
            const int *kmer = s->nextKmer();
            size_t kmerIdx = idxer->int2index(kmer, 0, kmerSize);
            if (kmerIdx >= aaFrom && kmerIdx < aaFrom + aaSize) {
=======
    void addSequence (Sequence* s, Indexer * idxer,
                      IndexEntryLocalTmp * buffer,
                      size_t aaFrom, size_t aaSize,
                      int threshold, char * diagonalScore){
        // iterate over all k-mers of the sequence and add the id of s to the sequence list of the k-mer (tableDummy)
        s->resetCurrPos();
        idxer->reset();
        size_t kmerPos = 0;
        while(s->hasNextKmer()){
            const int * kmer = s->nextKmer();
            unsigned int kmerIdx = idxer->int2index(kmer, 0, kmerSize);
            if(kmerIdx >= aaFrom  && kmerIdx < aaFrom + aaSize){
>>>>>>> 883f137c
                // if region got masked do not add kmer
                if (offsets[kmerIdx + 1] - offsets[kmerIdx] == 0)
                    continue;
<<<<<<< HEAD

                IndexEntryLocal *entry = (entries + offsets[kmerIdx]);
                entry->seqId = static_cast<unsigned int>(s->getId());
                entry->position_j = static_cast<unsigned short>(s->getCurrentPosition());

                offsets[kmerIdx] += 1;
=======
                if(threshold > 0) {
                    int score = 0;
                    for (size_t pos = 0; pos < kmerSize; pos++) {
                        score += diagonalScore[kmer[pos]];
                    }
                    if (score < threshold) {
                        continue;
                    }
                }
                buffer[kmerPos].kmer = kmerIdx;
                buffer[kmerPos].seqId      = s->getId();
                buffer[kmerPos].position_j = s->getCurrentPosition();
                kmerPos++;
            }
        }

        if(kmerPos>1){
            std::sort(buffer, buffer+kmerPos, IndexEntryLocalTmp::comapreByIdAndPos);
        }
        unsigned int prevKmer = UINT_MAX;
        for(size_t pos = 0; pos < kmerPos; pos++){
            unsigned int kmerIdx = buffer[pos].kmer;
            if(kmerIdx != prevKmer){
                IndexEntryLocal * entry = (IndexEntryLocal *) (table[kmerIdx]);
                entry->seqId      = buffer[pos].seqId;
                entry->position_j = buffer[pos].position_j;
                table[kmerIdx] += sizeof(IndexEntryLocal);
>>>>>>> 883f137c
            }
            prevKmer = kmerIdx;
        }
    }

    // prints the IndexTable
    void print(char *int2aa) {
        for (size_t i = 0; i < tableSize; i++) {
            ptrdiff_t entrySize = offsets[i + 1] - offsets[i];
            if (entrySize > 0) {
                indexer->printKmer(i, kmerSize, int2aa);
                Debug(Debug::INFO) << "\n";
                IndexEntryLocal *e = (entries + offsets[i]);
                for (unsigned int j = 0; j < entrySize; j++) {
                    Debug(Debug::INFO) << "\t(" << e[j].seqId << ", " << e[j].position_j << ")\n";
                }
            }
        }
    };

    // get amount of sequences in Index
    size_t getSize() { return size; };

    // returns the size of  table entries
    uint64_t getTableEntriesNum() { return tableEntriesNum; };

    // returns table size
    size_t getTableSize() { return tableSize; };

    // returns the size of the entry (int for global) (IndexEntryLocal for local)
    size_t getSizeOfEntry() { return sizeof(IndexEntryLocal); }

    SequenceLookup *getSequenceLookup() { return sequenceLookup; }

    int getKmerSize() {
        return kmerSize;
    }

    int getAlphabetSize() {
        return alphabetSize;
    }

    static int computeKmerSize(size_t aaSize) {
        return aaSize < getUpperBoundAACountForKmerSize(6) ? 6 : 7;
    }


    static size_t getUpperBoundAACountForKmerSize(int kmerSize) {
        switch (kmerSize) {
            case 6:
                return 3350000000;
            case 7:
                return (UINT_MAX - 1); // UINT_MAX is often reserved as safe flag
            default:
                return 0;
        }
    }


protected:
    // alphabetSize**kmerSize
    const size_t tableSize;
    const int alphabetSize;
    const int kmerSize;

    // external data from mmap
    const bool externalData;

    // number of entries in all sequence lists - must be 64bit
    uint64_t tableEntriesNum;
    // number of sequences in Index
    size_t size;

    Indexer *indexer;

    // Index table entries: ids of sequences containing a certain k-mer, stored sequentially in the memory
    IndexEntryLocal *entries;
    size_t *offsets;

    // sequence lookup
    SequenceLookup *sequenceLookup;
};

#endif<|MERGE_RESOLUTION|>--- conflicted
+++ resolved
@@ -32,8 +32,6 @@
 struct __attribute__((__packed__)) IndexEntryLocal {
     unsigned int seqId;
     unsigned short position_j;
-<<<<<<< HEAD
-=======
 };
 
 struct __attribute__((__packed__)) IndexEntryLocalTmp {
@@ -49,8 +47,8 @@
             return true;
         if(second.position_j < first.position_j )
             return false;
-        return false;    }
->>>>>>> 883f137c
+        return false;
+    }
 };
 
 class IndexTable {
@@ -89,23 +87,13 @@
     }
 
     // count k-mers in the sequence, so enough memory for the sequence lists can be allocated in the end
-<<<<<<< HEAD
-    size_t addKmerCount(Sequence *s, Indexer *idxer) {
-=======
-    size_t addKmerCount (Sequence* s, Indexer * idxer,
-                         unsigned int * seqKmerPosBuffer,
-                         int threshold, char * diagonalScore){
-
->>>>>>> 883f137c
+    size_t addKmerCount(Sequence *s, Indexer *idxer,
+                        unsigned int * seqKmerPosBuffer,
+                        int threshold, char * diagonalScore) {
         s->resetCurrPos();
         size_t kmerIdx;
         size_t countKmer = 0;
-<<<<<<< HEAD
-        while (s->hasNextKmer()) {
-            kmerIdx = idxer->int2index(s->nextKmer(), 0, kmerSize);
-            // size increases by one
-            __sync_fetch_and_add(&(offsets[kmerIdx]), 1);
-=======
+
         while(s->hasNextKmer()){
             const int * kmer = s->nextKmer();
             if(threshold > 0){
@@ -119,7 +107,6 @@
             }
             unsigned int kmerIdx = idxer->int2index(kmer, 0, kmerSize);
             seqKmerPosBuffer[countKmer] = kmerIdx;
->>>>>>> 883f137c
             countKmer++;
         }
         if(countKmer > 1){
@@ -132,7 +119,7 @@
             if(prevKmerIdx != kmerIdx){
                 //table[kmerIdx] += 1;
                 // size increases by one
-                __sync_fetch_and_add( (int *) &table[kmerIdx], 1 );
+                __sync_fetch_and_add(&(offsets[kmerIdx]), 1);
                 countUniqKmer++;
             }
             prevKmerIdx = kmerIdx;
@@ -254,16 +241,6 @@
 
     // FUNCTIONS TO OVERWRITE
     // add k-mers of the sequence to the index table
-<<<<<<< HEAD
-    void addSequence(Sequence *s, Indexer *idxer, size_t aaFrom, size_t aaSize) {
-        // iterate over all k-mers of the sequence and add the id of s to the sequence list of the k-mer (tableDummy)
-        s->resetCurrPos();
-        idxer->reset();
-        while (s->hasNextKmer()) {
-            const int *kmer = s->nextKmer();
-            size_t kmerIdx = idxer->int2index(kmer, 0, kmerSize);
-            if (kmerIdx >= aaFrom && kmerIdx < aaFrom + aaSize) {
-=======
     void addSequence (Sequence* s, Indexer * idxer,
                       IndexEntryLocalTmp * buffer,
                       size_t aaFrom, size_t aaSize,
@@ -272,22 +249,14 @@
         s->resetCurrPos();
         idxer->reset();
         size_t kmerPos = 0;
-        while(s->hasNextKmer()){
+        while (s->hasNextKmer()){
             const int * kmer = s->nextKmer();
             unsigned int kmerIdx = idxer->int2index(kmer, 0, kmerSize);
-            if(kmerIdx >= aaFrom  && kmerIdx < aaFrom + aaSize){
->>>>>>> 883f137c
+            if (kmerIdx >= aaFrom  && kmerIdx < aaFrom + aaSize){
                 // if region got masked do not add kmer
                 if (offsets[kmerIdx + 1] - offsets[kmerIdx] == 0)
                     continue;
-<<<<<<< HEAD
-
-                IndexEntryLocal *entry = (entries + offsets[kmerIdx]);
-                entry->seqId = static_cast<unsigned int>(s->getId());
-                entry->position_j = static_cast<unsigned short>(s->getCurrentPosition());
-
-                offsets[kmerIdx] += 1;
-=======
+
                 if(threshold > 0) {
                     int score = 0;
                     for (size_t pos = 0; pos < kmerSize; pos++) {
@@ -311,11 +280,11 @@
         for(size_t pos = 0; pos < kmerPos; pos++){
             unsigned int kmerIdx = buffer[pos].kmer;
             if(kmerIdx != prevKmer){
-                IndexEntryLocal * entry = (IndexEntryLocal *) (table[kmerIdx]);
+                IndexEntryLocal *entry = (entries + offsets[kmerIdx]);
                 entry->seqId      = buffer[pos].seqId;
                 entry->position_j = buffer[pos].position_j;
-                table[kmerIdx] += sizeof(IndexEntryLocal);
->>>>>>> 883f137c
+
+                offsets[kmerIdx] += 1;
             }
             prevKmer = kmerIdx;
         }
