--- conflicted
+++ resolved
@@ -334,13 +334,10 @@
             case 6:
                 return 3350000000;
             case 7:
-<<<<<<< HEAD
-                return (UINT_MAX - 1); // UINT_MAX is often reserved as safe flag
+                return (SIZE_MAX - 1); // SIZE_MAX is often reserved as safe flag
             default:
-                return 0;
-=======
-                return (SIZE_MAX - 1); // UINT_MAX is often reserved as safe flag
->>>>>>> c4436fbe
+                Debug(Debug::ERROR) << "Invalid kmer size of " << kmerSize << "!\n";
+                EXIT(EXIT_FAILURE);
         }
     }
 
