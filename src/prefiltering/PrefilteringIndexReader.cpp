--- conflicted
+++ resolved
@@ -29,34 +29,8 @@
 
 void PrefilteringIndexReader::createIndexFile(std::string outDB, DBReader<unsigned int> *dbr,
                                               BaseMatrix * subMat, int maxSeqLen, bool hasSpacedKmer,
-<<<<<<< HEAD
                                               bool compBiasCorrection, const int split, int alphabetSize, int kmerSize,
-                                              int mask, bool diagonalScoring, int threads) {
-=======
-                                              bool compBiasCorrection,  int split, int alphabetSize, int kmerSize,
                                               bool diagonalScoring, bool maskResidues, int threads) {
-
-    int splitCnt = split;
-    if(splitCnt == 0){
-        const size_t totalMemoryInByte =  Util::getTotalSystemMemory();
-        std::pair<int, int> splitingSetting = Prefiltering::optimizeSplit(totalMemoryInByte, dbr, alphabetSize, kmerSize, threads);
-        if(splitingSetting.second == -1){
-            Debug(Debug::ERROR) << "Can not fit databased into " << totalMemoryInByte <<" byte. Please use a computer with more main memory.\n";
-            EXIT(EXIT_FAILURE);
-        }
-        splitCnt = splitingSetting.second;
-        if(kmerSize == 0){
-            kmerSize = splitingSetting.first;
-        }
-    }
-    
-    if(kmerSize == 0){ // set k-mer based on aa size in database
-        // if we have less than 10Mio * 335 amino acids use 6mers
-        kmerSize = IndexTable::computeKmerSize(dbr->getAminoAcidDBSize());
-    }
-    Debug(Debug::INFO) << "Use kmer size " << kmerSize << " and split " << splitCnt << " using split mode\n";
-
->>>>>>> 883f137c
     std::string outIndexName(outDB); // db.sk6
     std::string spaced = (hasSpacedKmer == true) ? "s" : "";
     outIndexName.append(".").append(spaced).append("k").append(SSTR(kmerSize));
@@ -77,18 +51,13 @@
         size_t splitStart = 0;
         size_t splitSize  = 0;
         Util::decomposeDomainByAminoAcid(dbr->getAminoAcidDBSize(), dbr->getSeqLens(), dbr->getSize(),
-<<<<<<< HEAD
                                          step, split, &splitStart, &splitSize);
         IndexTable *indexTable = new IndexTable(alphabetSize, kmerSize, false);
-        Prefiltering::fillDatabase(dbr, &seq, indexTable, subMat, splitStart, splitStart + splitSize, diagonalScoring, threads);
-        indexTable->printStatistics(subMat->int2aa);
-=======
-                                         step, splitCnt, &splitStart, &splitSize);
-        IndexTable *indexTable = new IndexTable(alphabetSize, kmerSize);
         Prefiltering::fillDatabase(dbr, &seq, indexTable, subMat, splitStart,
                                    splitStart + splitSize, diagonalScoring,
                                    maskResidues, 0, threads);
->>>>>>> 883f137c
+        indexTable->printStatistics(subMat->int2aa);
+
 
         // save the entries
         std::string entries_key = SSTR(MathUtil::concatenate(ENTRIES, step));
@@ -142,7 +111,7 @@
     Debug(Debug::INFO) << "Write " << META << "\n";
     int local = 1;
     int spacedKmer = (hasSpacedKmer) ? 1 : 0;
-    int metadata[] = {kmerSize, alphabetSize, mask, split, local, spacedKmer};
+    int metadata[] = {kmerSize, alphabetSize, maskResidues, split, local, spacedKmer};
     char *metadataptr = (char *) &metadata;
     writer.writeData(metadataptr, 6 * sizeof(int), SSTR(META).c_str(), 0);
 
