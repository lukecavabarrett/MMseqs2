--- conflicted
+++ resolved
@@ -396,28 +396,9 @@
         dbr->touchData(entriesOffsetsDataId);
     }
 
-<<<<<<< HEAD
-    retTable->initTableByExternalData(sequenceCount, entriesNum, (IndexEntryLocal*) entriesData, (size_t *)entriesOffsetsData);
-    return retTable;
-}
-
-void PrefilteringIndexReader::printMeta(int *metadata_tmp) {
-    Debug(Debug::INFO) << "MaxSeqLength: " << metadata_tmp[0] << "\n";
-    Debug(Debug::INFO) << "KmerSize:     " << metadata_tmp[1] << "\n";
-    Debug(Debug::INFO) << "CompBiasCorr: " << metadata_tmp[2] << "\n";
-    Debug(Debug::INFO) << "AlphabetSize: " << metadata_tmp[3] << "\n";
-    Debug(Debug::INFO) << "Masked:       " << metadata_tmp[4] << "\n";
-    Debug(Debug::INFO) << "Spaced:       " << metadata_tmp[5] << "\n";
-    Debug(Debug::INFO) << "KmerScore:    " << metadata_tmp[6] << "\n";
-    Debug(Debug::INFO) << "SequenceType: " << Parameters::getDbTypeName(metadata_tmp[7]) << "\n";
-    Debug(Debug::INFO) << "SourcSeqType: " << Parameters::getDbTypeName(metadata_tmp[8]) << "\n";
-    Debug(Debug::INFO) << "Headers1:     " << metadata_tmp[9] << "\n";
-    Debug(Debug::INFO) << "Headers2:     " << metadata_tmp[10] << "\n";
-=======
     IndexTable* table = new IndexTable(adjustAlphabetSize, data.kmerSize, true);
     table->initTableByExternalData(sequenceCount, entriesNum, (IndexEntryLocal*) entriesData, (size_t *)entriesOffsetsData);
     return table;
->>>>>>> e601ea0c
 }
 
 void PrefilteringIndexReader::printSummary(DBReader<unsigned int> *dbr) {
