#ifndef PREFILTERING_H
#define PREFILTERING_H

#include "Parameters.h"
#include "DBReader.h"
#include "DBWriter.h"
#include "IndexTable.h"
#include "BaseMatrix.h"
#include "ScoreMatrix.h"
#include "PrefilteringIndexReader.h"
#include "QueryMatcher.h"

#include <string>
#include <list>
#include <utility>


class Prefiltering {
public:
    Prefiltering(
            const std::string &targetDB,
            const std::string &targetDBIndex,
            const Parameters &par);

    ~Prefiltering();

    void runAllSplits(const std::string &queryDB, const std::string &queryDBIndex,
                      const std::string &resultDB, const std::string &resultDBIndex);

#ifdef HAVE_MPI
    void runMpiSplits(const std::string &queryDB, const std::string &queryDBIndex,
                      const std::string &resultDB, const std::string &resultDBIndex);
#endif

    bool runSplits(const std::string &queryDB, const std::string &queryDBIndex,
                   const std::string &resultDB, const std::string &resultDBIndex,
                   size_t fromSplit, size_t splitProcessCount);

    // merge file
    void mergeFiles(const std::string &outDb, const std::string &outDBIndex,
                    const std::vector<std::pair<std::string, std::string>> &splitFiles);

    // get substitution matrix
    static BaseMatrix *getSubstitutionMatrix(const std::string &scoringMatrixFile, size_t alphabetSize, float bitFactor, bool ignoreX);

    static void setupSplit(DBReader<unsigned int>& dbr, const int alphabetSize, const int threads,
                           const bool templateDBIsIndex, int *kmerSize, int *split, int *splitMode);

private:
    static const size_t BUFFER_SIZE = 1000000;

    const std::string targetDB;
    const std::string targetDBIndex;
    DBReader<unsigned int> *tdbr;
    DBReader<unsigned int> *tidxdbr;

    BaseMatrix *subMat;
    ScoreMatrix *_2merSubMatrix;
    ScoreMatrix *_3merSubMatrix;
    IndexTable *indexTable;

    // parameter
    int splits;
    int kmerSize;
    bool spacedKmer;
    int alphabetSize;
    bool templateDBIsIndex;
    bool maskResidues;
    int splitMode;
    std::string scoringMatrixFile;

    const size_t maxResListLen;
    const int kmerScore;
    const float sensitivity;
    const size_t resListOffset;
    const size_t maxSeqLen;
    const int querySeqType;
    const int targetSeqType;
    const bool diagonalScoring;
    const unsigned int minDiagScoreThr;
<<<<<<< HEAD
    const bool aaBiasCorrection;
    const float covThr;
    const bool includeIdentical;
    const bool earlyExit;
    const bool noPreload;
    const unsigned int threads;

    bool runSplit(DBReader<unsigned int> *qdbr, const std::string &resultDB, const std::string &resultDBIndex,
                  size_t split, size_t splitCount, bool sameQTDB);
=======
    bool aaBiasCorrection;
    bool takeOnlyBestKmer;
    short kmerThr;
    double kmerMatchProb;
    int split;
    int splitMode;
    float covThr;
    bool sameQTDB;
    bool includeIdentical;
>>>>>>> 42be3df1

    // compute kmer size and split size for index table
    static std::pair<int, int> optimizeSplit(size_t totalMemoryInByte, DBReader<unsigned int> *tdbr, int alphabetSize, int kmerSize, unsigned int threads);

    // estimates memory consumption while runtime
    static size_t estimateMemoryConsumption(int split, size_t dbSize, size_t resSize, int alphabetSize, int kmerSize, unsigned int threads);

    ScoreMatrix *getScoreMatrix(const BaseMatrix& matrix, const size_t kmerSize);


    // needed for index lookup
    IndexTable *getIndexTable(int split, size_t dbFrom, size_t dbSize, int kmerThr, unsigned int threads);

    /*
     * Set the k-mer similarity threshold that regulates the length of k-mer lists for each k-mer in the query sequence.
     * As a result, the prefilter always has roughly the same speed for different k-mer and alphabet sizes.
     */
    double setKmerThreshold(IndexTable *indexTable, DBReader<unsigned int> *qdbr, int kmerThr);

    // write prefiltering to ffindex database
<<<<<<< HEAD
    void writePrefilterOutput(DBReader<unsigned int> *qdbr, DBWriter *dbWriter, unsigned int thread_idx, size_t id,
                              const std::pair<hit_t *, size_t> &prefResults, size_t seqIdOffset,
                              bool diagonalScoring, size_t resultOffsetPos, size_t maxResults);
=======
    int writePrefilterOutput(DBWriter *dbWriter, int thread_idx, size_t id,
                             const std::pair<hit_t *, size_t> &prefResults, size_t seqIdOffset,
                             bool diagonalScoring, size_t resultOffsetPos);

    // init QueryTemplateMatcher
    QueryMatcher **createQueryTemplateMatcher(BaseMatrix *m, IndexTable *indexTable,
                                              unsigned int *seqLens, short kmerThr,
                                              double kmerMatchProb, int kmerSize,
                                              size_t effectiveKmerSize, size_t dbSize,
                                              bool aaBiasCorrection, bool diagonalScoring,
                                              unsigned int maxSeqLen, size_t maxHitsPerQuery,
                                              bool takeOnlyBestKmer);
>>>>>>> 42be3df1

    void printStatistics(const statistics_t &stats, std::list<int> **reslens,
                         unsigned int resLensSize, size_t empty, size_t maxResults);

    int getKmerThreshold(const float sensitivity);

    void mergeOutput(const std::string &outDb, const std::string &outDBIndex,
                     const std::vector<std::pair<std::string, std::string>> &filenames);

<<<<<<< HEAD
    bool isSameQTDB(const std::string &queryDB);
=======
    int getKmerThreshold(const float sensitivity, const int querySeqType, const int score);
>>>>>>> 42be3df1

    void reopenTargetDb();

};

#endif<|MERGE_RESOLUTION|>--- conflicted
+++ resolved
@@ -78,8 +78,8 @@
     const int targetSeqType;
     const bool diagonalScoring;
     const unsigned int minDiagScoreThr;
-<<<<<<< HEAD
     const bool aaBiasCorrection;
+    const bool takeOnlyBestKmer;
     const float covThr;
     const bool includeIdentical;
     const bool earlyExit;
@@ -88,17 +88,6 @@
 
     bool runSplit(DBReader<unsigned int> *qdbr, const std::string &resultDB, const std::string &resultDBIndex,
                   size_t split, size_t splitCount, bool sameQTDB);
-=======
-    bool aaBiasCorrection;
-    bool takeOnlyBestKmer;
-    short kmerThr;
-    double kmerMatchProb;
-    int split;
-    int splitMode;
-    float covThr;
-    bool sameQTDB;
-    bool includeIdentical;
->>>>>>> 42be3df1
 
     // compute kmer size and split size for index table
     static std::pair<int, int> optimizeSplit(size_t totalMemoryInByte, DBReader<unsigned int> *tdbr, int alphabetSize, int kmerSize, unsigned int threads);
@@ -119,38 +108,19 @@
     double setKmerThreshold(IndexTable *indexTable, DBReader<unsigned int> *qdbr, int kmerThr);
 
     // write prefiltering to ffindex database
-<<<<<<< HEAD
     void writePrefilterOutput(DBReader<unsigned int> *qdbr, DBWriter *dbWriter, unsigned int thread_idx, size_t id,
                               const std::pair<hit_t *, size_t> &prefResults, size_t seqIdOffset,
                               bool diagonalScoring, size_t resultOffsetPos, size_t maxResults);
-=======
-    int writePrefilterOutput(DBWriter *dbWriter, int thread_idx, size_t id,
-                             const std::pair<hit_t *, size_t> &prefResults, size_t seqIdOffset,
-                             bool diagonalScoring, size_t resultOffsetPos);
-
-    // init QueryTemplateMatcher
-    QueryMatcher **createQueryTemplateMatcher(BaseMatrix *m, IndexTable *indexTable,
-                                              unsigned int *seqLens, short kmerThr,
-                                              double kmerMatchProb, int kmerSize,
-                                              size_t effectiveKmerSize, size_t dbSize,
-                                              bool aaBiasCorrection, bool diagonalScoring,
-                                              unsigned int maxSeqLen, size_t maxHitsPerQuery,
-                                              bool takeOnlyBestKmer);
->>>>>>> 42be3df1
 
     void printStatistics(const statistics_t &stats, std::list<int> **reslens,
                          unsigned int resLensSize, size_t empty, size_t maxResults);
 
-    int getKmerThreshold(const float sensitivity);
+    int getKmerThreshold(const float sensitivity, const int querySeqType);
 
     void mergeOutput(const std::string &outDb, const std::string &outDBIndex,
                      const std::vector<std::pair<std::string, std::string>> &filenames);
 
-<<<<<<< HEAD
     bool isSameQTDB(const std::string &queryDB);
-=======
-    int getKmerThreshold(const float sensitivity, const int querySeqType, const int score);
->>>>>>> 42be3df1
 
     void reopenTargetDb();
 
