--- conflicted
+++ resolved
@@ -49,11 +49,6 @@
     static int getKmerThreshold(const float sensitivity, const bool isProfile, const int kmerScore, const int kmerSize);
 
 private:
-<<<<<<< HEAD
-    static const size_t BUFFER_SIZE = 1000000;
-
-=======
->>>>>>> e601ea0c
     const std::string queryDB;
     const std::string queryDBIndex;
     const std::string targetDB;
@@ -88,10 +83,6 @@
     bool takeOnlyBestKmer;
     size_t maxResListLen;
 
-<<<<<<< HEAD
-    const std::string prevMaxResListLengths;
-=======
->>>>>>> e601ea0c
     const int kmerScore;
     const float sensitivity;
     size_t maxSeqLen;
@@ -126,12 +117,6 @@
     // needed for index lookup
     void getIndexTable(int split, size_t dbFrom, size_t dbSize);
 
-<<<<<<< HEAD
-    void writePrefilterOutput(DBWriter *dbWriter, unsigned int thread_idx, size_t id,
-                              const std::pair<hit_t *, size_t> &prefResults, size_t seqIdOffset);
-
-=======
->>>>>>> e601ea0c
     void printStatistics(const statistics_t &stats, std::list<int> **reslens,
                          unsigned int resLensSize, size_t empty, size_t maxResults);
 
