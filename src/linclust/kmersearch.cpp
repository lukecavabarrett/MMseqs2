--- conflicted
+++ resolved
@@ -14,11 +14,8 @@
 #include "Timer.h"
 #include "KmerIndex.h"
 #include "FileUtil.h"
-<<<<<<< HEAD
-=======
 
 #include "omptl/omptl_algorithm"
->>>>>>> e601ea0c
 
 #ifndef SIZE_T_MAX
 #define SIZE_T_MAX ((size_t) -1)
@@ -157,11 +154,6 @@
     setLinearFilterDefault(&par);
     par.parseParameters(argc, argv, command, true, 0, MMseqsParameter::COMMAND_CLUSTLINEAR);
     int targetSeqType;
-<<<<<<< HEAD
-    DBReader<unsigned int> * tidxdbr;
-    int targetDbtype = FileUtil::parseDbType(par.db2.c_str());
-=======
->>>>>>> e601ea0c
     int adjustedKmerSize = 0;
     bool isAdjustedKmerLen = false;
     if (Parameters::isEqualDbtype(FileUtil::parseDbType(par.db2.c_str()), Parameters::DBTYPE_INDEX_DB) == false) {
@@ -212,21 +204,7 @@
 
     setKmerLengthAndAlphabet(par, queryDbr.getAminoAcidDBSize(), querySeqType);
 
-<<<<<<< HEAD
-    BaseMatrix *subMat;
-    if (Parameters::isEqualDbtype(querySeqType, Parameters::DBTYPE_NUCLEOTIDES)) {
-        subMat = new NucleotideMatrix(par.seedScoringMatrixFile.nucleotides, 1.0, 0.0);
-    }else {
-        if (par.alphabetSize == 21) {
-            subMat = new SubstitutionMatrix(par.seedScoringMatrixFile.aminoacids, 8.0, -0.2);
-        } else {
-            SubstitutionMatrix sMat(par.seedScoringMatrixFile.aminoacids, 8.0, -0.2);
-            subMat = new ReducedMatrix(sMat.probMatrix, sMat.subMatrixPseudoCounts, sMat.aa2int, sMat.int2aa, sMat.alphabetSize, par.alphabetSize, 8.0);
-        }
-    }
-=======
     par.printParameters(command.cmd, argc, argv, *command.params);
->>>>>>> e601ea0c
 
     //queryDbr.readMmapedDataInMemory();
     const size_t KMER_SIZE = par.kmerSize;
