--- conflicted
+++ resolved
@@ -28,10 +28,7 @@
     Parameters& par = Parameters::getInstance();
     setTaxonomyDefaults(&par);
     par.parseParameters(argc, argv, command, true, 0, 0);
-<<<<<<< HEAD
-=======
     setTaxonomyMustPassAlong(&par);
->>>>>>> e601ea0c
 
     std::string tmpDir = par.db4;
     std::string hash = SSTR(par.hashParameter(par.filenames, par.taxonomy));
