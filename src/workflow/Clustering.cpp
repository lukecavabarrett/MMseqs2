#include <iostream>
#include <string>
#include <time.h>
#include <sys/time.h>
#include <list>

#include "WorkflowFunctions.h"

extern "C" {
#include "ffindex.h"
#include "ffutil.h"
}
#include "Util.h"

void extractNewIndex(std::string seqDBIndex, std::string cluDBIndex, std::string newIndexFileName){

    ffindex_index_t* seq_index = Util::openIndex(seqDBIndex.c_str());

    ffindex_index_t* clu_index = Util::openIndex(cluDBIndex.c_str());

    FILE* new_index_file = fopen(newIndexFileName.c_str(), "w");

    for (unsigned int i = 0; i < clu_index->n_entries; i++){
        // get the key in the clustering index
        char* dbKey = &(ffindex_get_entry_by_index(clu_index, i)->name[0]);
        // get the entry from the sequence index
        ffindex_entry_t* e = ffindex_get_entry_by_name(seq_index, dbKey);
        // write the sequence index entry into the new index
        fprintf(new_index_file, "%s\t%zd\t%zd\n", e->name, e->offset, e->length);
    }

    // close all the files
    fclose(seq_index->file);
    fclose(clu_index->file);
    fclose(new_index_file);

}

void mergeClusteringResults(std::string seqDB, std::string outDB, std::list<std::string> cluSteps){

    // open the sequence database
    // it will serve as the reference for sequence indexes
    std::string seqDBIndex = seqDB + ".index";
    DBReader* dbr = new DBReader(seqDB.c_str(), seqDBIndex.c_str());
    dbr->open(DBReader::NOSORT);

    // init the structure for cluster merging
    // it has the size of all possible cluster (sequence amount)
    std::list<int>** mergedClustering = new std::list<int>*[dbr->getSize()];
    std::cout << "List amount "<< dbr->getSize() << std::endl;
    for (size_t i = 0; i < dbr->getSize(); i++){
        mergedClustering[i] = new std::list<int>();
    }

    // read the clustering from the first clustering step
    std::string firstCluStep = cluSteps.front();
    cluSteps.pop_front();
    std::string firstCluStepIndex = firstCluStep + ".index";
    DBReader* cluStepDbr = new DBReader(firstCluStep.c_str(), firstCluStepIndex.c_str());
    cluStepDbr->open(DBReader::NOSORT);

    for (size_t i = 0; i < cluStepDbr->getSize(); i++){
        size_t cluId = dbr->getId(cluStepDbr->getDbKey(i));
        std::stringstream lineSs (cluStepDbr->getData(i));
        std::string val;
        // go through the sequences in the cluster and add them to the initial clustering
        while (std::getline(lineSs, val)){
            size_t seqId = dbr->getId(val.c_str());
            mergedClustering[cluId]->push_back(seqId);
        }
    }
    cluStepDbr->close();
    delete cluStepDbr;
    std::cout << "Clustering step 1...\n";

    // merge later clustering steps into the initial clustering step
    int cnt = 2;
    while(!cluSteps.empty()){
        // open the next clustering database
        std::string cluStep = cluSteps.front();
        std::string cluStepIndex = cluStep + ".index";
        cluSteps.pop_front();

        cluStepDbr = new DBReader(cluStep.c_str(), cluStepIndex.c_str());
        cluStepDbr->open(DBReader::NOSORT);

        // go through the clusters and merge them into the clusters from the previous clustering step
        for (size_t i = 0; i < cluStepDbr->getSize(); i++){
            size_t cluId = dbr->getId(cluStepDbr->getDbKey(i));
            char* cluData = cluStepDbr->getData(i);
            std::stringstream lineSs(cluData);
            std::string val;
            // go through the sequences in the cluster and add them and their clusters to the cluster of cluId
            // afterwards, delete the added cluster from the clustering
            while (std::getline(lineSs, val, '\n')){
                size_t seqId = dbr->getId(val.c_str());
                if(seqId != cluId) // to avoid copies of the same cluster list
                    mergedClustering[cluId]->splice(mergedClustering[cluId]->end(), *mergedClustering[seqId]);
            }

        }
        cluStepDbr->close();
        delete cluStepDbr;
        std::cout << "Clustering step " << cnt << "...\n";
        cnt++;
    }

    std::cout << "Writing the results...\n";

    std::string outDBIndex = outDB + ".index";
    DBWriter* dbw = new DBWriter(outDB.c_str(), outDBIndex.c_str());
    dbw->open();

    size_t BUFFER_SIZE = 1000000;
    char* outBuffer = new char[BUFFER_SIZE];
    // go through all sequences in the database
    for (size_t i = 0; i < dbr->getSize(); i++){

        // no cluster for this representative
        if (mergedClustering[i]->size() == 0)
            continue;

        // representative
        char* dbKey = dbr->getDbKey(i);

        std::stringstream res;
        for(std::list<int>::iterator it = mergedClustering[i]->begin(); it != mergedClustering[i]->end(); ++it){
            res << dbr->getDbKey(*it) << "\n";
        }

        std::string cluResultsOutString = res.str();
        const char* cluResultsOutData = cluResultsOutString.c_str();
        if (BUFFER_SIZE < strlen(cluResultsOutData)){
            std::cerr << "Tried to process the clustering list for the query " << dbKey << " , the length of the list = " << mergedClustering[i]->size() << "\n";
            std::cerr << "Output buffer size < clustering result size! (" << BUFFER_SIZE << " < " << cluResultsOutString.length() << ")\nIncrease buffer size or reconsider your parameters -> output buffer is already huge ;-)\n";
            continue;
        }
        memcpy(outBuffer, cluResultsOutData, cluResultsOutString.length()*sizeof(char));
        dbw->write(outBuffer, cluResultsOutString.length(), dbKey);
    }
    dbw->close();
    delete dbw;
    delete[] outBuffer;

    // delete the clustering data structure
    for (unsigned int i = 0; i < dbr->getSize(); i++){
        delete mergedClustering[i];
    }
    delete[] mergedClustering;
    std::cout << "...done.\n";

}

void runClustering(Parameters par,
        std::string inDB, std::string outDB, std::string tmpDir, int restart){

    std::string inDBIndex = inDB + ".index";
    float targetSens = par.sensitivity;
    float zscoreThr = getZscoreForSensitivity(targetSens);

    std::cout << "\nRunning the clustering with sensitivity " << par.sensitivity << "\n";
    std::cout << "Z-score threshold: " << par.zscoreThr << "\n";

    std::list<std::string>* tmpFiles = new std::list<std::string>();
    int oldMaxRejected = par.maxRejected;
    par.maxRejected = 10;
    par.zscoreThr = zscoreThr;
    std::string cluDB = runStep(inDB, inDBIndex, inDB, inDBIndex, tmpDir,
                                par, 1, restart, false, tmpFiles);
    par.maxRejected = oldMaxRejected;
    std::string cluDBIndex = cluDB + ".index";
    std::string outDBIndex = outDB + ".index";

    // copy the clustering databases to the right location
    copy(cluDBIndex, outDBIndex);
    copy(cluDB, outDB);

    if(!par.keepTempFiles) {
        deleteTmpFiles(tmpFiles);
    }
    delete tmpFiles;
}

void runCascadedClustering(Parameters *pars, size_t stepCount, std::string inDB, std::string outDB, std::string tmpDir,
                           int restart, int step) {

    std::cout << "\nRunning cascaded clustering for the database " << inDB << "\n";
    std::cout << "Target sensitivity: " << pars[2].sensitivity << "\n";

    std::list<std::string>* tmpFiles = new std::list<std::string>();
    // set up paths
    std::string inDBIndex = inDB + ".index";
    std::string cluDBIndex;
    std::string newIndexFileName =  tmpDir + "/seqs_tmp.index";
    tmpFiles->push_back(newIndexFileName);
    // copy index to a new location, it will be overwritten
    std::string inDBWorkingIndex = tmpDir + "/input_seqs.index";
    tmpFiles->push_back(inDBWorkingIndex);

    // save the original sequences to the working location
    // index will be overwritten in each clustering step
    ffindex_index_t* index_orig = Util::openIndex(inDBIndex.c_str());
    FILE* index_cpy_file = fopen(inDBWorkingIndex.c_str(), "w");
    ffindex_write(index_orig, index_cpy_file);
    fclose(index_cpy_file);

    std::list<std::string> cluSteps;
    std::string cluDB = "";

    std::cout << "\n\n";
    size_t stepCounts = 3;
    for(size_t curr_step = 1; curr_step <= stepCounts; curr_step++){
        std::cout << "------------------------------- Step " << curr_step << " ----------------------------------------------\n";


        int local_restart;
        if (step > curr_step) // skip step
            local_restart = 4;
        else if (step == curr_step ) // set the starting point of the clustering step
            local_restart = restart;
        else
            local_restart = 1;


        cluDB = runStep(inDB, inDBWorkingIndex, inDB, inDBWorkingIndex, tmpDir,
                        pars[curr_step - 1], curr_step, local_restart, false, tmpFiles);


        cluSteps.push_back(cluDB);

        // extract new index containing only sequences remained after the clustering
        // and overwrite old index with the extracted index
        cluDBIndex = cluDB + ".index";
        // copy representing cluster sequences.
        // They are the input for the next iteration
        if(curr_step < stepCounts){
            std::cout << "\n##### Updating databases #####\n\n";
            extractNewIndex(inDBWorkingIndex, cluDBIndex, newIndexFileName);
            copy(newIndexFileName, inDBWorkingIndex);
        }
    }
    std::cout << "--------------------------- Merging databases ---------------------------------------\n";
    mergeClusteringResults(inDB, outDB, cluSteps);


    if(!pars[0].keepTempFiles) {
        deleteTmpFiles(tmpFiles);
    }
    delete tmpFiles;
}

void setWorkflowDefaults(Parameters* p) {
    p->localSearch = false;
    p->spacedKmer = false;
    p->covThr = 0.8;
    p->evalThr = 0.001;
}

int clusteringworkflow (int argc, const char * argv[]) {

    std::string usage("\nCalculates the clustering of the sequences in the input database.\n");
    usage.append("Written by Maria Hauser (mhauser@genzentrum.lmu.de)\n\n");
    usage.append("USAGE: mmseqs_cluster <sequenceDB> <outDB> <tmpDir> [opts]\n");
    //            "--restart          \t[int]\tRestart the clustering workflow starting with alignment or clustering.\n"
    //            "                \t     \tThe value is in the range [1:3]: 1: restart from prefiltering  2: from alignment; 3: from clustering.\n"
    //            "CASCADED CLUSTERING OPTIONS:\n"
    /*            "--step          \t[int]\tRestart the step of the cascaded clustering. For values in [1:3], the resprective step number, 4 is only the database merging.\n"
     "\nRESTART OPTIONS NOTE:\n"
     "                \t     \tIt is assumed that all valid intermediate results exist.\n"
     "                \t     \tValid intermediate results are taken from the tmp directory specified by the user.\n"
     "                \t     \tFor the cascaded clustering, --restart and --step options can be combined.\n"*/
    std::vector<MMseqsParameter> perfPar = {
<<<<<<< HEAD
        Parameters::PARAM_S,
        Parameters::PARAM_SUB_MAT,
        Parameters::PARAM_MAX_SEQS,
        Parameters::PARAM_CASCADED,
        Parameters::PARAM_MAX_SEQ_LEN,
        Parameters::PARAM_RESTART,
        Parameters::PARAM_STEP,
        Parameters::PARAM_V,
        Parameters::PARAM_SEARCH_MODE,
        Parameters::PARAM_SPACED_KMER_MODE,
        Parameters::PARAM_KEEP_TEMP_FILES,
        Parameters::PARAM_C,
        Parameters::PARAM_E
=======
            Parameters::PARAM_S,
            Parameters::PARAM_SUB_MAT,
            Parameters::PARAM_MAX_SEQS,
            Parameters::PARAM_CASCADED,
            Parameters::PARAM_MAX_SEQ_LEN,
            Parameters::PARAM_RESTART,
            Parameters::PARAM_STEP,
            Parameters::PARAM_V,
            Parameters::PARAM_SEARCH_MODE,
            Parameters::PARAM_SPACED_KMER_MODE,
            Parameters::PARAM_KEEP_TEMP_FILES
>>>>>>> 7149120e
    };

    Parameters par;
    setWorkflowDefaults(&par);
    par.parseParameters(argc, argv, usage, perfPar, 3);
<<<<<<< HEAD
=======


    par.localSearch = par.localSearch;
    par.spacedKmer = par.spacedKmer;
    par.covThr = 0.8;
    par.evalThr = 0.001;
>>>>>>> 7149120e
    Debug::setDebugLevel(par.verbosity);
    
    int restart = par.restart;
    int step = par.step;

    if (par.cascaded) {
        Parameters pars[3];
        for(size_t par_idx = 0; par_idx < 3; par_idx++){
            setWorkflowDefaults(&pars[par_idx]);
            pars[par_idx].parseParameters(argc, argv, usage, perfPar, 3);
        }
        float targetSensitivity = par.sensitivity;
        // set parameter for first step
        pars[0].sensitivity   = 1; // 1 is lowest sens
        pars[0].zscoreThr     = getZscoreForSensitivity( pars[0].sensitivity );
        pars[0].maxRejected   = 10;
        pars[0].maxResListLen = 50;
        // set parameter for second step
        pars[1].sensitivity = targetSensitivity / 2.0;
        pars[1].zscoreThr =  getZscoreForSensitivity( pars[1].sensitivity );
        pars[1].maxResListLen = 100;
        pars[1].maxRejected = 10;
        // set parameter for last step
        pars[2].sensitivity = targetSensitivity;
        pars[2].zscoreThr = getZscoreForSensitivity( pars[2].sensitivity );

        runCascadedClustering(pars, 3, par.db1,
                              par.db2,
                              par.db3, restart, step);
    }   else
        runClustering(par, par.db1, par.db2, par.db3, restart);

    return 0;
}<|MERGE_RESOLUTION|>--- conflicted
+++ resolved
@@ -270,7 +270,6 @@
      "                \t     \tValid intermediate results are taken from the tmp directory specified by the user.\n"
      "                \t     \tFor the cascaded clustering, --restart and --step options can be combined.\n"*/
     std::vector<MMseqsParameter> perfPar = {
-<<<<<<< HEAD
         Parameters::PARAM_S,
         Parameters::PARAM_SUB_MAT,
         Parameters::PARAM_MAX_SEQS,
@@ -284,33 +283,11 @@
         Parameters::PARAM_KEEP_TEMP_FILES,
         Parameters::PARAM_C,
         Parameters::PARAM_E
-=======
-            Parameters::PARAM_S,
-            Parameters::PARAM_SUB_MAT,
-            Parameters::PARAM_MAX_SEQS,
-            Parameters::PARAM_CASCADED,
-            Parameters::PARAM_MAX_SEQ_LEN,
-            Parameters::PARAM_RESTART,
-            Parameters::PARAM_STEP,
-            Parameters::PARAM_V,
-            Parameters::PARAM_SEARCH_MODE,
-            Parameters::PARAM_SPACED_KMER_MODE,
-            Parameters::PARAM_KEEP_TEMP_FILES
->>>>>>> 7149120e
     };
 
     Parameters par;
     setWorkflowDefaults(&par);
     par.parseParameters(argc, argv, usage, perfPar, 3);
-<<<<<<< HEAD
-=======
-
-
-    par.localSearch = par.localSearch;
-    par.spacedKmer = par.spacedKmer;
-    par.covThr = 0.8;
-    par.evalThr = 0.001;
->>>>>>> 7149120e
     Debug::setDebugLevel(par.verbosity);
     
     int restart = par.restart;
