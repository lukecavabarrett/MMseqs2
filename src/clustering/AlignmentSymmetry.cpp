--- conflicted
+++ resolved
@@ -9,126 +9,12 @@
 #include <Parameters.h>
 #include "AffinityClustering.h"
 
-<<<<<<< HEAD
-AlignmentSymmetry::AlignmentSymmetry() { }
-=======
 #ifdef OPENMP
 #include <omp.h>
 #endif
 
-AlignmentSymmetry::AlignmentSymmetry(DBReader<unsigned int>*seqDbr, DBReader<unsigned int>*alnDbr, DBWriter *alnWr, int threads) {
-    this->seqDbr=seqDbr;
-    this->alnDbr=alnDbr;
-    this->threads = threads;
-    this->dbSize=alnDbr->getSize();
-    this->alnWr=alnWr;
-}
+AlignmentSymmetry::AlignmentSymmetry() { }
 
-void AlignmentSymmetry::execute() {
-    //time
-    struct timeval start, end;
-    const char * data = alnDbr->getData();
-    size_t dataSize = alnDbr->getDataSize();
-    size_t elementCount = Util::countLines(data, dataSize);
-    unsigned int * elements = new unsigned int[elementCount];
-    unsigned int ** elementLookupTable = new unsigned int*[dbSize];
-    size_t *elementOffsets = new size_t[dbSize + 1];
-    //time
-     gettimeofday(&start, NULL);
-    //time
-#pragma omp for schedule(dynamic, 1000)
-    for(size_t i = 0; i < dbSize; i++) {
-        unsigned int clusterId = seqDbr->getDbKey(i);
-        const size_t alnId = alnDbr->getId(clusterId);
-        char *data = alnDbr->getData(alnId);
-        size_t dataSize = alnDbr->getSeqLens()[alnId];
-        size_t elementCount = Util::countLines(data, dataSize);
-        elementOffsets[i] = elementCount;
-    }
-    // make offset table
-    computeOffsetTable(elementOffsets, dbSize);
-    // set element edge pointers by using the offset table
-    setupElementLookupPointer(elements, elementLookupTable, elementOffsets, dbSize);
-    // fill elements
-    readInData(alnDbr, seqDbr, elementLookupTable);
-    // set element edge pointers by using the offset table
-    setupElementLookupPointer(elements, elementLookupTable, elementOffsets, dbSize);
-    //time
-    gettimeofday(&end, NULL);
-    int sec = end.tv_sec - start.tv_sec;
-    Debug(Debug::INFO) << "\nTime for Parallel read in: " << (sec / 60) << " m " << (sec % 60) << "s\n\n";
-    gettimeofday(&start, NULL);
-    //time
-    Debug(Debug::WARNING) << "\nSort entries.\n";
-    // sort each element vector for bsearch
-#pragma omp parallel for schedule(dynamic, 1000)
-    for(size_t i = 0; i < dbSize; i++) {
-        Log::printProgress(i);
-        std::sort(elementLookupTable[i], elementLookupTable[i] + (elementOffsets[i+1] - elementOffsets[i]));
-    }
-    //time
-    gettimeofday(&end, NULL);
-    sec = end.tv_sec - start.tv_sec;
-    Debug(Debug::INFO) << "\nTime for Sorting entries: " << (sec / 60) << " m " << (sec % 60) << "s\n\n";
-    gettimeofday(&start, NULL);
-    //time
-    Debug(Debug::WARNING) << "\nFind missing connections.\n";
-    size_t * newElementOffsets = new size_t[dbSize + 1];
-    memcpy(newElementOffsets, elementOffsets, sizeof(size_t) * (dbSize + 1));
-    size_t newElementCount = findMissingLinks(elementLookupTable, newElementOffsets, dbSize,threads);
-    delete [] elements;
-    //time
-    gettimeofday(&end, NULL);
-    sec = end.tv_sec - start.tv_sec;
-    Debug(Debug::INFO) << "\nTime for finding missing connections: " << (sec / 60) << " m " << (sec % 60) << "s\n\n";
-    gettimeofday(&start, NULL);
-    //time
-    Debug(Debug::WARNING) << "\nFind missing connections.\n";
-
-    // resize elements
-    elements = new unsigned int[newElementCount];
-    memset(elements, 0, sizeof( unsigned int) * (newElementCount ));
-    Debug(Debug::WARNING) << "\nFound "<< newElementCount - elementCount << " new connections.\n";
-    setupElementLookupPointer(elements, elementLookupTable, newElementOffsets, dbSize);
-    //time
-    gettimeofday(&end, NULL);
-    sec = end.tv_sec - start.tv_sec;
-    Debug(Debug::INFO) << "\nTime: " << (sec / 60) << " m " << (sec % 60) << "s\n\n";
-    gettimeofday(&start, NULL);
-    //time
-    Debug(Debug::WARNING) << "\nReconstruct initial order.\n";
-    readInData(alnDbr, seqDbr, elementLookupTable);
-    // set element edge pointers by using the offset table
-    setupElementLookupPointer(elements, elementLookupTable, newElementOffsets, dbSize);
-//time
-    gettimeofday(&end, NULL);
-    sec = end.tv_sec - start.tv_sec;
-    Debug(Debug::INFO) << "\nTime: " << (sec / 60) << " m " << (sec % 60) << "s\n\n";
-    gettimeofday(&start, NULL);
-    //time
-    Debug(Debug::WARNING) << "\nAdd missing connections.\n";
-    addMissingLinks(elementLookupTable, elementOffsets, dbSize);
-    setupElementLookupPointer(elements, elementLookupTable, newElementOffsets, dbSize);
-    //time
-    gettimeofday(&end, NULL);
-    sec = end.tv_sec - start.tv_sec;
-    Debug(Debug::INFO) << "\nTime: " << (sec / 60) << " m " << (sec % 60) << "s\n\n";
-    gettimeofday(&start, NULL);
-    //time
-    Debug(Debug::WARNING) << "\nReconstruct set.\n";
-    reconstructSet(alnDbr, seqDbr, alnWr, elementOffsets, newElementOffsets, elementLookupTable);
-    //time
-    gettimeofday(&end, NULL);
-    sec = end.tv_sec - start.tv_sec;
-    Debug(Debug::INFO) << "\nTime: " << (sec / 60) << " m " << (sec % 60) << "s\n\n";
-    gettimeofday(&start, NULL);
-    //time
-    delete [] elementOffsets;
-    delete [] newElementOffsets;
-    delete [] elementLookupTable;
-    delete [] elements;
-}
->>>>>>> 08b17609
 
 void AlignmentSymmetry::readInData(DBReader<unsigned int>*alnDbr, DBReader<unsigned int>*seqDbr, unsigned int **elementLookupTable) {
 
