#include "NcbiTaxonomy.h"
#include "Parameters.h"
#include "DBWriter.h"
#include "FileUtil.h"
#include "Debug.h"
#include "Util.h"
#include <algorithm>

#ifdef OPENMP
#include <omp.h>
#endif


static bool compareToFirstInt(const std::pair<unsigned int, unsigned int>& lhs, const std::pair<unsigned int, unsigned int>&  rhs){
    return (lhs.first <= rhs.first);
}

int addtaxonomy(int argc, const char **argv, const Command& command) {
    Parameters& par = Parameters::getInstance();
    par.parseParameters(argc, argv, command, true, 0, 0);
<<<<<<< HEAD
=======

    NcbiTaxonomy * t = NcbiTaxonomy::openTaxonomy(par.db1);
>>>>>>> e601ea0c

    std::vector< std::pair<unsigned int, unsigned int> > mapping;
    if(FileUtil::fileExists(std::string(par.db1 + "_mapping").c_str()) == false){
        Debug(Debug::ERROR) << par.db1 + "_mapping" << " does not exist. Please create the taxonomy mapping!\n";
        EXIT(EXIT_FAILURE);
    }
    bool isSorted = Util::readMapping( par.db1 + "_mapping", mapping);
    if(isSorted == false){
        std::stable_sort(mapping.begin(), mapping.end(), compareToFirstInt);
    }
    std::vector<std::string> ranks = Util::split(par.lcaRanks, ":");

    DBReader<unsigned int> reader(par.db2.c_str(), par.db2Index.c_str(), par.threads, DBReader<unsigned int>::USE_DATA|DBReader<unsigned int>::USE_INDEX);
    reader.open(DBReader<unsigned int>::LINEAR_ACCCESS);

    DBWriter writer(par.db3.c_str(), par.db3Index.c_str(), par.threads, par.compressed, reader.getDbtype());
    writer.open();

    Debug(Debug::INFO) << "Add taxonomy information \n";
    size_t taxonNotFound=0;
    Debug::Progress progress(reader.getSize());
    size_t deletedNodes = 0;
    #pragma omp parallel
    {
        unsigned int thread_idx = 0;
#ifdef OPENMP
        thread_idx = (unsigned int) omp_get_thread_num();
#endif
        const char *entry[255];
        std::string resultData;
        resultData.reserve(4096);

        #pragma omp for schedule(dynamic, 10) reduction (+: deletedNodes, taxonNotFound)
        for (size_t i = 0; i < reader.getSize(); ++i) {
            progress.updateProgress();

            unsigned int key = reader.getDbKey(i);
            char *data = reader.getData(i, thread_idx);
            size_t length = reader.getSeqLens(i);

            if (length == 1) {
                continue;
            }
            std::pair<unsigned int, unsigned int> val;
            std::vector< std::pair<unsigned int, unsigned int> >::iterator mappingIt;
            if(par.pickIdFrom == Parameters::EXTRACT_QUERY){
                val.first = key;
                mappingIt = std::upper_bound(mapping.begin(), mapping.end(), val, compareToFirstInt);
            }

            std::vector<int> taxa;
            while (*data != '\0') {
                const size_t columns = Util::getWordsOfLine(data, entry, 255);
                if (columns == 0) {
                    Debug(Debug::WARNING) << "Empty entry: " << i << "!";
                    data = Util::skipLine(data);
                    continue;
                }
                if(par.pickIdFrom == Parameters::EXTRACT_TARGET){
                    unsigned int id = Util::fast_atoi<unsigned int>(entry[0]);
                    val.first = id;
                    mappingIt = std::upper_bound(mapping.begin(), mapping.end(), val, compareToFirstInt);
                }
                if (mappingIt->first != val.first) {
                    taxonNotFound++;
//                    Debug(Debug::WARNING) << "No taxon mapping provided for id " << id << "\n";
                    data = Util::skipLine(data);
                    continue;
                }
                unsigned int taxon = mappingIt->second;
                TaxonNode const * node = t->taxonNode(taxon, false);
                if(node == NULL){
                    deletedNodes++;
                    data = Util::skipLine(data);
                    continue;
                }
                char * nextData = Util::skipLine(data);
                size_t dataSize = nextData - data;
                resultData.append(data, dataSize-1);
                resultData += '\t' + SSTR(node->taxId) + '\t' + node->rank + '\t' + node->name;
                if (!ranks.empty()) {
                    std::string lcaRanks = Util::implode(t->AtRanks(node, ranks), ':');
                    resultData += '\t' + lcaRanks;
                }
                if (par.showTaxLineage) {
                    resultData += '\t' + t->taxLineage(node);
                }
                resultData += '\n';

                if(resultData.size() == 0){
                    Debug(Debug::WARNING) << "Taxon record could not be written. Entry: " << i << "\t" << columns << "!\n";
                    data = Util::skipLine(data);
                    continue;
                }
                data = Util::skipLine(data);
            }
            writer.writeData(resultData.c_str(), resultData.size(), key, thread_idx);
            resultData.clear();
        }
    }
    Debug(Debug::INFO) << "\n";
    Debug(Debug::INFO) << "Taxonomy for " << taxonNotFound << " entries not found and " << deletedNodes << " are deleted\n";
    delete t;
    writer.close();
    reader.close();
    return EXIT_SUCCESS;
}<|MERGE_RESOLUTION|>--- conflicted
+++ resolved
@@ -18,11 +18,8 @@
 int addtaxonomy(int argc, const char **argv, const Command& command) {
     Parameters& par = Parameters::getInstance();
     par.parseParameters(argc, argv, command, true, 0, 0);
-<<<<<<< HEAD
-=======
 
     NcbiTaxonomy * t = NcbiTaxonomy::openTaxonomy(par.db1);
->>>>>>> e601ea0c
 
     std::vector< std::pair<unsigned int, unsigned int> > mapping;
     if(FileUtil::fileExists(std::string(par.db1 + "_mapping").c_str()) == false){
