--- conflicted
+++ resolved
@@ -5,11 +5,7 @@
 #include "Util.h"
 
 int splitdb(int argc, const char **argv, const Command& command) {
-<<<<<<< HEAD
-    Parameters& par = Parameters::getInstance();
-=======
     Parameters &par = Parameters::getInstance();
->>>>>>> e601ea0c
     par.parseParameters(argc, argv, command, true, 0, 0);
 
     if (par.split < 1) {
