--- conflicted
+++ resolved
@@ -42,27 +42,9 @@
             Debug(Debug::WARNING) << "Key " << dbKey << " not found in database\n";
             continue;
         }
-<<<<<<< HEAD
-
-        char* data = reader.getDataUncompressed(id);
-        size_t originalLength = reader.getSeqLens(id);
-        size_t entryLength = std::max(originalLength, static_cast<size_t>(1)) - 1;
-        if (isCompressed) {
-            // copy also the null byte since it contains the information if compressed or not
-            entryLength = *(reinterpret_cast<unsigned int*>(data)) + sizeof(unsigned int) + 1;
-            writer.writeData(data, entryLength, key, 0, false, false);
-        }else{
-            writer.writeData(data, entryLength, key, 0, true, false);
-        }
-        // do not write null byte
-        writer.writeIndexEntry(key, writer.getStart(0), originalLength, 0);
-    }
-    writer.close();
-    DBWriter::writeDbtypeFile(par.db3.c_str(), reader.getDbtype(), isCompressed);
-=======
-        if(par.subDbMode == Parameters::SUBDB_MODE_SOFT){
+        if (par.subDbMode == Parameters::SUBDB_MODE_SOFT) {
             writer.writeIndexEntry(key, reader.getOffset(id), reader.getSeqLens(id), 0);
-        }else {
+        } else {
             char* data = reader.getDataUncompressed(id);
             size_t originalLength = reader.getSeqLens(id);
             size_t entryLength = std::max(originalLength, static_cast<size_t>(1)) - 1;
@@ -79,14 +61,11 @@
         }
     }
     writer.close();
+    if (par.subDbMode == Parameters::SUBDB_MODE_SOFT) {
+        DBReader<unsigned int>::softLink(reader, par.db3);
+    }
+    DBWriter::writeDbtypeFile(par.db3.c_str(), reader.getDbtype(), isCompressed);
 
-    if(par.subDbMode == Parameters::SUBDB_MODE_SOFT) {
-        DBReader<unsigned int>::softLink(reader, par.db3);
-    }else{
-        DBWriter::writeDbtypeFile(par.db3.c_str(), reader.getDbtype(), isCompressed);
-    }
-    free(line);
->>>>>>> d88bbf12
     reader.close();
     order.close();
 
