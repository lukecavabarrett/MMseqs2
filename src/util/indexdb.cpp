#include "DBReader.h"
#include "Util.h"
#include "FileUtil.h"
#include "PrefilteringIndexReader.h"
#include "Prefiltering.h"
#include "Parameters.h"

#ifdef OPENMP
#include <omp.h>
#endif

void setIndexDbDefaults(Parameters *p) {
    p->sensitivity = 5.7;
}

std::string findIncompatibleParameter(DBReader<unsigned int>& index, const Parameters& par, const int dbtype) {
    PrefilteringIndexData meta = PrefilteringIndexReader::getMetadata(&index);
    if (meta.compBiasCorr != par.compBiasCorrection)
        return "compBiasCorrection";
    if (meta.maxSeqLength != static_cast<int>(par.maxSeqLen))
        return "maxSeqLen";
    if (meta.seqType != dbtype)
        return "seqType";
    if (Parameters::isEqualDbtype(dbtype, Parameters::DBTYPE_NUCLEOTIDES) == false && par.searchType != Parameters::SEARCH_TYPE_NUCLEOTIDES && meta.alphabetSize != par.alphabetSize)
        return "alphabetSize";
    if (meta.kmerSize != par.kmerSize)
        return "kmerSize";
    if (meta.mask != par.maskMode)
        return "maskMode";
    if (meta.kmerThr != par.kmerScore)
        return "kmerScore";
    if (meta.spacedKmer != par.spacedKmer)
        return "spacedKmer";
    if (par.seedScoringMatrixFile != PrefilteringIndexReader::getSubstitutionMatrixName(&index))
        return "seedScoringMatrixFile";
    if (par.spacedKmerPattern != PrefilteringIndexReader::getSpacedPattern(&index))
        return "spacedKmerPattern";
    return "";
}

int indexdb(int argc, const char **argv, const Command &command) {
    Parameters &par = Parameters::getInstance();
    setIndexDbDefaults(&par);
    par.parseParameters(argc, argv, command, true, 0, 0);
<<<<<<< HEAD

    if (par.split > 1) {
        Debug(Debug::ERROR) << "Creating a split index is not supported currently.\n";
        Debug(Debug::ERROR) << "Please use the prefilter without a precomputed index.\n";
        EXIT(EXIT_FAILURE);
    }
=======
>>>>>>> e601ea0c

    const bool sameDB = (par.db1 == par.db2);
    DBReader<unsigned int> dbr(par.db1.c_str(), par.db1Index.c_str(), par.threads, DBReader<unsigned int>::USE_INDEX|DBReader<unsigned int>::USE_DATA);
    dbr.open(DBReader<unsigned int>::NOSORT);

    DBReader<unsigned int> *dbr2 = NULL;
    if (sameDB == false) {
        dbr2 = new DBReader<unsigned int>(par.db2.c_str(), par.db2Index.c_str(), par.threads, DBReader<unsigned int>::USE_INDEX|DBReader<unsigned int>::USE_DATA);
        dbr2->open(DBReader<unsigned int>::NOSORT);
    }

    const bool db1IsNucl = Parameters::isEqualDbtype(dbr.getDbtype(), Parameters::DBTYPE_NUCLEOTIDES);
    const bool db2IsNucl = dbr2 != NULL && Parameters::isEqualDbtype(dbr2->getDbtype(), Parameters::DBTYPE_NUCLEOTIDES);
    BaseMatrix *seedSubMat = Prefiltering::getSubstitutionMatrix(par.seedScoringMatrixFile, par.alphabetSize, 8.0f, false, (db1IsNucl && db2IsNucl));

<<<<<<< HEAD
    int split = 1;
    int splitMode = Parameters::TARGET_DB_SPLIT;

=======
>>>>>>> e601ea0c
    // memoryLimit in bytes
    size_t memoryLimit;
    if (par.splitMemoryLimit > 0) {
        memoryLimit = par.splitMemoryLimit;
    } else {
        memoryLimit = static_cast<size_t>(Util::getTotalSystemMemory() * 0.9);
    }
<<<<<<< HEAD
    Prefiltering::setupSplit(dbr, seedSubMat->alphabetSize - 1, dbr.getDbtype(), par.threads, false, memoryLimit, 1, par.maxResListLen, par.kmerSize, split, splitMode);
=======

    int splitMode = Parameters::TARGET_DB_SPLIT;
    par.maxResListLen = std::min(dbr.getSize(), par.maxResListLen);
    Prefiltering::setupSplit(dbr, seedSubMat->alphabetSize - 1, dbr.getDbtype(), par.threads, false, memoryLimit, 1, par.maxResListLen, par.kmerSize, par.split, splitMode);
>>>>>>> e601ea0c

    bool kScoreSet = false;
    for (size_t i = 0; i < par.indexdb.size(); i++) {
        if (par.indexdb[i]->uniqid == par.PARAM_K_SCORE.uniqid && par.indexdb[i]->wasSet) {
            kScoreSet = true;
        }
    }

    const bool isProfileSearch = (Parameters::isEqualDbtype(dbr.getDbtype(), Parameters::DBTYPE_HMM_PROFILE));
    if (isProfileSearch && kScoreSet == false) {
        par.kmerScore = 0;
    }

    // TODO: investigate if it makes sense to mask the profile consensus sequence
    if (isProfileSearch) {
        par.maskMode = 0;
    }

    // query seq type is actually unknown here, but if we pass DBTYPE_HMM_PROFILE then its +20 k-score
    par.kmerScore = Prefiltering::getKmerThreshold(par.sensitivity, isProfileSearch, par.kmerScore, par.kmerSize);

    std::string indexDB = PrefilteringIndexReader::indexName(par.db2);
<<<<<<< HEAD
    if (par.checkCompatible > 0 && FileUtil::fileExists(indexDB.c_str())) {
=======

    int status = EXIT_SUCCESS;
    bool recreate = true;
    std::string indexDbType = indexDB + ".dbtype";
    if (par.checkCompatible > 0 && FileUtil::fileExists(indexDbType.c_str())) {
>>>>>>> e601ea0c
        Debug(Debug::INFO) << "Check index " << indexDB << "\n";
        DBReader<unsigned int> index(indexDB.c_str(), (indexDB + ".index").c_str(), par.threads, DBReader<unsigned int>::USE_INDEX|DBReader<unsigned int>::USE_DATA);
        index.open(DBReader<unsigned int>::NOSORT);

        if (Parameters::isEqualDbtype(dbr.getDbtype(), Parameters::DBTYPE_NUCLEOTIDES) && par.searchType == Parameters::SEARCH_TYPE_NUCLEOTIDES && par.PARAM_ALPH_SIZE.wasSet) {
            Debug(Debug::WARNING) << "Alphabet size is not taken into account for compatibility check in nucleotide search.\n";
        }

        std::string check;
<<<<<<< HEAD
        if (PrefilteringIndexReader::checkIfIndexFile(&index) && (check = findIncompatibleParameter(index, par, dbr.getDbtype())) == "") {
            Debug(Debug::INFO) << "Index is already up to date and compatible. Force recreation with --check-compatibility 0 parameter.\n";
            return EXIT_SUCCESS;
        } else {
            if (par.checkCompatible == 2) {
                Debug(Debug::ERROR) << "Index is incompatible. Incompatible parameter: " << check << "\n";
                return EXIT_FAILURE;
            } else {
                Debug(Debug::WARNING) << "Index is incompatible and will be recreated. Incompatible parameter: " << check << "\n";
=======
        const bool compatible = PrefilteringIndexReader::checkIfIndexFile(&index) && (check = findIncompatibleParameter(index, par, dbr.getDbtype())) == "";
        index.close();
        if (compatible) {
            Debug(Debug::INFO) << "Index is up to date and compatible. Force recreation with --check-compatibility 0 parameter.\n";
            recreate = false;
        } else {
            if (par.checkCompatible == 2) {
                Debug(Debug::ERROR) << "Index is incompatible. Incompatible parameter: " << check << "\n";
                recreate = false;
                status = EXIT_FAILURE;
            } else {
                Debug(Debug::WARNING) << "Index is incompatible and will be recreated. Incompatible parameter: " << check << "\n";
                recreate = true;
>>>>>>> e601ea0c
            }
        }
    }

    if (recreate) {
        DBReader<unsigned int> hdbr1(par.hdr1.c_str(), par.hdr1Index.c_str(), par.threads, DBReader<unsigned int>::USE_INDEX | DBReader<unsigned int>::USE_DATA);
        hdbr1.open(DBReader<unsigned int>::NOSORT);

        DBReader<unsigned int> *hdbr2 = NULL;
        if (sameDB == false) {
            hdbr2 = new DBReader<unsigned int>(par.hdr2.c_str(), par.hdr2Index.c_str(), par.threads, DBReader<unsigned int>::USE_INDEX | DBReader<unsigned int>::USE_DATA);
            hdbr2->open(DBReader<unsigned int>::NOSORT);
        }

        DBReader<unsigned int>::removeDb(indexDB);
        PrefilteringIndexReader::createIndexFile(indexDB, &dbr, dbr2, &hdbr1, hdbr2, seedSubMat, par.maxSeqLen,
                                                 par.spacedKmer, par.spacedKmerPattern, par.compBiasCorrection,
                                                 seedSubMat->alphabetSize, par.kmerSize, par.maskMode, par.maskLowerCaseMode,
                                                 par.kmerScore, par.split);

        if (hdbr2 != NULL) {
            hdbr2->close();
            delete hdbr2;
        }

        hdbr1.close();
    }

    if (dbr2 != NULL) {
        dbr2->close();
        delete dbr2;
    }

    delete seedSubMat;
    dbr.close();

    return status;
}<|MERGE_RESOLUTION|>--- conflicted
+++ resolved
@@ -42,15 +42,6 @@
     Parameters &par = Parameters::getInstance();
     setIndexDbDefaults(&par);
     par.parseParameters(argc, argv, command, true, 0, 0);
-<<<<<<< HEAD
-
-    if (par.split > 1) {
-        Debug(Debug::ERROR) << "Creating a split index is not supported currently.\n";
-        Debug(Debug::ERROR) << "Please use the prefilter without a precomputed index.\n";
-        EXIT(EXIT_FAILURE);
-    }
-=======
->>>>>>> e601ea0c
 
     const bool sameDB = (par.db1 == par.db2);
     DBReader<unsigned int> dbr(par.db1.c_str(), par.db1Index.c_str(), par.threads, DBReader<unsigned int>::USE_INDEX|DBReader<unsigned int>::USE_DATA);
@@ -66,12 +57,6 @@
     const bool db2IsNucl = dbr2 != NULL && Parameters::isEqualDbtype(dbr2->getDbtype(), Parameters::DBTYPE_NUCLEOTIDES);
     BaseMatrix *seedSubMat = Prefiltering::getSubstitutionMatrix(par.seedScoringMatrixFile, par.alphabetSize, 8.0f, false, (db1IsNucl && db2IsNucl));
 
-<<<<<<< HEAD
-    int split = 1;
-    int splitMode = Parameters::TARGET_DB_SPLIT;
-
-=======
->>>>>>> e601ea0c
     // memoryLimit in bytes
     size_t memoryLimit;
     if (par.splitMemoryLimit > 0) {
@@ -79,14 +64,10 @@
     } else {
         memoryLimit = static_cast<size_t>(Util::getTotalSystemMemory() * 0.9);
     }
-<<<<<<< HEAD
-    Prefiltering::setupSplit(dbr, seedSubMat->alphabetSize - 1, dbr.getDbtype(), par.threads, false, memoryLimit, 1, par.maxResListLen, par.kmerSize, split, splitMode);
-=======
 
     int splitMode = Parameters::TARGET_DB_SPLIT;
     par.maxResListLen = std::min(dbr.getSize(), par.maxResListLen);
     Prefiltering::setupSplit(dbr, seedSubMat->alphabetSize - 1, dbr.getDbtype(), par.threads, false, memoryLimit, 1, par.maxResListLen, par.kmerSize, par.split, splitMode);
->>>>>>> e601ea0c
 
     bool kScoreSet = false;
     for (size_t i = 0; i < par.indexdb.size(); i++) {
@@ -109,15 +90,11 @@
     par.kmerScore = Prefiltering::getKmerThreshold(par.sensitivity, isProfileSearch, par.kmerScore, par.kmerSize);
 
     std::string indexDB = PrefilteringIndexReader::indexName(par.db2);
-<<<<<<< HEAD
-    if (par.checkCompatible > 0 && FileUtil::fileExists(indexDB.c_str())) {
-=======
 
     int status = EXIT_SUCCESS;
     bool recreate = true;
     std::string indexDbType = indexDB + ".dbtype";
     if (par.checkCompatible > 0 && FileUtil::fileExists(indexDbType.c_str())) {
->>>>>>> e601ea0c
         Debug(Debug::INFO) << "Check index " << indexDB << "\n";
         DBReader<unsigned int> index(indexDB.c_str(), (indexDB + ".index").c_str(), par.threads, DBReader<unsigned int>::USE_INDEX|DBReader<unsigned int>::USE_DATA);
         index.open(DBReader<unsigned int>::NOSORT);
@@ -127,17 +104,6 @@
         }
 
         std::string check;
-<<<<<<< HEAD
-        if (PrefilteringIndexReader::checkIfIndexFile(&index) && (check = findIncompatibleParameter(index, par, dbr.getDbtype())) == "") {
-            Debug(Debug::INFO) << "Index is already up to date and compatible. Force recreation with --check-compatibility 0 parameter.\n";
-            return EXIT_SUCCESS;
-        } else {
-            if (par.checkCompatible == 2) {
-                Debug(Debug::ERROR) << "Index is incompatible. Incompatible parameter: " << check << "\n";
-                return EXIT_FAILURE;
-            } else {
-                Debug(Debug::WARNING) << "Index is incompatible and will be recreated. Incompatible parameter: " << check << "\n";
-=======
         const bool compatible = PrefilteringIndexReader::checkIfIndexFile(&index) && (check = findIncompatibleParameter(index, par, dbr.getDbtype())) == "";
         index.close();
         if (compatible) {
@@ -151,7 +117,6 @@
             } else {
                 Debug(Debug::WARNING) << "Index is incompatible and will be recreated. Incompatible parameter: " << check << "\n";
                 recreate = true;
->>>>>>> e601ea0c
             }
         }
     }
