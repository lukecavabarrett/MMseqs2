--- conflicted
+++ resolved
@@ -59,12 +59,8 @@
         mapping = Util::readMapping(mapping_filename);
     }
 
-<<<<<<< HEAD
-    size_t entries_num = 1;
+    unsigned int entries_num = 1;
     size_t count = 1;
-=======
-    unsigned int entries_num = 1;
->>>>>>> 327b08bc
 
     FILE *fasta_file = FileUtil::openFileOrDie(par.db1.c_str(), "r", true);
     kseq_t *seq = kseq_init(fileno(fasta_file));
@@ -154,15 +150,8 @@
 
     kseq_destroy(seq);
     fclose(fasta_file);
+    lookupStream.close();
 
-<<<<<<< HEAD
-    if(par.useHeader == false) {
-        lookupStream.close();
-    }
-=======
-    lookupStream.close();
-    fclose(fasta_file);
->>>>>>> 327b08bc
     out_hdr_writer.close();
     out_writer.close();
 
