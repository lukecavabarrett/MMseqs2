--- conflicted
+++ resolved
@@ -45,13 +45,9 @@
         for (size_t i = 0; i < entries; ++i) {
             progress.updateProgress();
 
-<<<<<<< HEAD
-            unsigned int key = profileReader.getDbKey(i);
-            seq.mapSequence(i, key, profileReader.getData(i, thread_idx), profileReader.getSeqLen(i));
-=======
             unsigned int key = reader.getDbKey(i);
-            seq.mapSequence(i, key, reader.getData(i, thread_idx));
->>>>>>> e601ea0c
+            seq.mapSequence(i, key, reader.getData(i, thread_idx), reader.getSeqLen(i));
+
 
             if (isDbOutput == false) {
                 result.append("Query profile of sequence ");
