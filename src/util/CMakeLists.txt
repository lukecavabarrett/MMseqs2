set(util_source_files
  fasta2ffindex.cpp
  profile2ffindex.cpp
  addsequences.cpp
  result2profile.cpp
  ffindex2fasta.cpp
  ffindex_database_merge.cpp
  ffindex_database_split.cpp
  ffindex_to_pref_index.cpp
  ffindex_swap_results.cpp
  translate_nucleotide.cpp
  mergecluster.cpp
  convertfiles.h
  convertfiles.cpp
  format_alignment.cpp
  ffindex2tsv.cpp
  rebuildfasta.cpp
  gff2ffindex.cpp
  maskbygff.cpp
  extract_orf.cpp
  filterdb.cpp
  convertkb.cpp
  kbtotsv.cpp
  substractresult.cpp
  result2newick.cpp
<<<<<<< HEAD
  computeGOscore.cpp
=======
  detectredundancy.cpp
  order.cpp
  TimeTest.cpp
>>>>>>> 7a73af3f
)

add_library(util ${util_source_files} )

target_link_libraries(util prefiltering commons)<|MERGE_RESOLUTION|>--- conflicted
+++ resolved
@@ -23,13 +23,10 @@
   kbtotsv.cpp
   substractresult.cpp
   result2newick.cpp
-<<<<<<< HEAD
   computeGOscore.cpp
-=======
   detectredundancy.cpp
   order.cpp
   TimeTest.cpp
->>>>>>> 7a73af3f
 )
 
 add_library(util ${util_source_files} )
