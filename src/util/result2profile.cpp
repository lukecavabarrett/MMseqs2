--- conflicted
+++ resolved
@@ -52,21 +52,17 @@
             qDbr->readMmapedDataInMemory();
         }
 
-        unsigned int *lengths = qDbr->getSeqLens();
         for (size_t i = 0; i < qDbr->getSize(); i++) {
-            maxSequenceLength = std::max(lengths[i], maxSequenceLength);
-        }
-
-        lengths = tDbr->getSeqLens();
+            maxSequenceLength = std::max(static_cast<unsigned int>(qDbr->getSeqLen(i)), maxSequenceLength);
+        }
+
         for (size_t i = 0; i < tDbr->getSize(); i++) {
-            maxSequenceLength = std::max(lengths[i], maxSequenceLength);
+            maxSequenceLength = std::max(static_cast<unsigned int>(tDbr->getSeqLen(i)), maxSequenceLength);
         }
     } else {
         qDbr = tDbr;
-
-        unsigned int *lengths = tDbr->getSeqLens();
         for (size_t i = 0; i < tDbr->getSize(); i++) {
-            maxSequenceLength = std::max(lengths[i], maxSequenceLength);
+            maxSequenceLength = std::max(static_cast<unsigned int>(tDbr->getSeqLen(i)), maxSequenceLength);
         }
     }
 
@@ -134,37 +130,15 @@
 
             unsigned int queryKey = resultReader.getDbKey(id);
             size_t queryId = qDbr->getId(queryKey);
-<<<<<<< HEAD
-
-            char *qSeqData = qDbr->getData(queryId, thread_idx);
-            if (qSeqData == NULL) {
-#pragma omp critical
-                {
-                    Debug(Debug::ERROR) << "Sequence " << queryKey << " is required in the database,"
-                                        << "but is not contained in the query sequence database!\n"
-                                        << "Please check your database.\n";
-                    EXIT(EXIT_FAILURE);
-                }
-            }
-            centerSequence.mapSequence(0, queryKey, qSeqData, qDbr->getSeqLen(queryId));
-
-            char *results = resultReader.getData(id, thread_idx);
-            std::vector<Matcher::result_t> alnResults;
-            std::vector<Sequence *> seqSet;
-            while (*results != '\0') {
-                char dbKey[255 + 1];
-                Util::parseKey(results, dbKey);
-=======
             if (queryId == UINT_MAX) {
                 Debug(Debug::ERROR) << "Sequence " << queryKey << " is not contained in the query sequence database\n";
                 EXIT(EXIT_FAILURE);
             }
-            centerSequence.mapSequence(0, queryKey, qDbr->getData(queryId, thread_idx));
+            centerSequence.mapSequence(0, queryKey, qDbr->getData(queryId, thread_idx), qDbr->getSeqLen(queryId));
 
             char *data = resultReader.getData(id, thread_idx);
             while (*data != '\0') {
                 Util::parseKey(data, dbKey);
->>>>>>> e601ea0c
                 const unsigned int key = (unsigned int) strtoul(dbKey, NULL, 10);
                 // in the same database case, we have the query repeated
                 if ((key == queryKey && sameDatabase == true)) {
@@ -184,30 +158,12 @@
                 }
                 if (hasInclusionEval) {
                     const size_t edgeId = tDbr->getId(key);
-<<<<<<< HEAD
-                    Sequence *edgeSequence = new Sequence(tDbr->getSeqLen(edgeId),
-                                                          targetSeqType, &subMat, 0, false, false);
-
-                    char *dbSeqData = tDbr->getData(edgeId, thread_idx);
-                    if (dbSeqData == NULL) {
-#pragma omp critical
-                        {
-                            Debug(Debug::ERROR) << "Sequence " << key << " is required in the database,"
-                                                << "but is not contained in the target sequence database!\n"
-                                                << "Please check your database.\n";
-                            EXIT(EXIT_FAILURE);
-                        }
-                    }
-                    edgeSequence->mapSequence(0, key, dbSeqData, tDbr->getSeqLen(edgeId));
-
-=======
                     if (edgeId == UINT_MAX) {
                         Debug(Debug::ERROR) << "Sequence " << queryKey << " is not contained in the target sequence database\n";
                         EXIT(EXIT_FAILURE);
                     }
-                    Sequence *edgeSequence = new Sequence(tDbr->getSeqLens(edgeId), targetSeqType, &subMat, 0, false, false);
-                    edgeSequence->mapSequence(0, key, tDbr->getData(edgeId, thread_idx));
->>>>>>> e601ea0c
+                    Sequence *edgeSequence = new Sequence(tDbr->getSeqLen(edgeId), targetSeqType, &subMat, 0, false, false);
+                    edgeSequence->mapSequence(0, key, tDbr->getData(edgeId, thread_idx), tDbr->getSeqLen(edgeId));
                     seqSet.push_back(edgeSequence);
                 }
                 data = Util::skipLine(data);
