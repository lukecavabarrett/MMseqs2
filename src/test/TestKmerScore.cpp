--- conflicted
+++ resolved
@@ -16,19 +16,11 @@
     std::cout << "Subustitution matrix:\n";
     SubstitutionMatrix::print(subMat.subMatrix, subMat.int2aa, subMat.alphabetSize);
 
-<<<<<<< HEAD
-    const char * ref   = "GKILII";
-    Sequence refSeq(1000, subMat.aa2int, subMat.int2aa, 0,kmer_size, false);
-    refSeq.mapSequence(0, 0, ref);
-
-    const char * similar   = "GKVLYL";
-=======
     const char *ref = "GKILII";
     Sequence refSeq(1000, subMat.aa2int, subMat.int2aa, 0,kmer_size, false);
     refSeq.mapSequence(0, 0, ref);
 
     const char *similar = "GKVLYL";
->>>>>>> 05345803
     Sequence similarSeq(1000, subMat.aa2int, subMat.int2aa, 0, kmer_size, false);
     similarSeq.mapSequence(0, 1, similar);
 
