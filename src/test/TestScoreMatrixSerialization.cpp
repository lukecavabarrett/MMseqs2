#include "ExtendedSubstitutionMatrix.h"
#include "SubstitutionMatrix.h"
#include "ScoreMatrix.h"
#include "Parameters.h"
#include "Debug.h"

const char* binary_name = "test_scorematrixserialization";

int main (int, const char**) {
    Parameters& par = Parameters::getInstance();
<<<<<<< HEAD
    SubstitutionMatrix subMat(par.scoringMatrixFile.values.aminoacid().c_str(), 8.0, 0);
=======
    par.initMatrices();
    SubstitutionMatrix subMat(par.scoringMatrixFile.aminoacids, 8.0, 0);
>>>>>>> 139e4502
    ScoreMatrix extMattwo = ExtendedSubstitutionMatrix::calcScoreMatrix(subMat, 2);

    Debug(Debug::INFO) << extMattwo.elementSize << " " << extMattwo.rowSize  << " "
                       << extMattwo.score[0]    << " " << extMattwo.index[0] << "\n";

    char* serialized = ScoreMatrix::serialize(extMattwo);
    ExtendedSubstitutionMatrix::freeScoreMatrix(extMattwo);

    ScoreMatrix unserialized = ScoreMatrix::unserialize(serialized, subMat.alphabetSize, 2);
    Debug(Debug::INFO) << unserialized.elementSize << " " << unserialized.rowSize  << " "
                       << unserialized.score[0]    << " " << unserialized.index[0] << "\n";
    free(serialized);

    return EXIT_SUCCESS;
}<|MERGE_RESOLUTION|>--- conflicted
+++ resolved
@@ -8,12 +8,8 @@
 
 int main (int, const char**) {
     Parameters& par = Parameters::getInstance();
-<<<<<<< HEAD
+    par.initMatrices();
     SubstitutionMatrix subMat(par.scoringMatrixFile.values.aminoacid().c_str(), 8.0, 0);
-=======
-    par.initMatrices();
-    SubstitutionMatrix subMat(par.scoringMatrixFile.aminoacids, 8.0, 0);
->>>>>>> 139e4502
     ScoreMatrix extMattwo = ExtendedSubstitutionMatrix::calcScoreMatrix(subMat, 2);
 
     Debug(Debug::INFO) << extMattwo.elementSize << " " << extMattwo.rowSize  << " "
