#include "DBConcat.h"
#include "DBWriter.h"

#include "Util.h"
#include "Debug.h"
#include "FileUtil.h"
#include "Parameters.h"

#include <algorithm>
#include <sys/time.h>

#ifdef OPENMP
#include <omp.h>
#endif

DBConcat::DBConcat(const std::string &dataFileNameA, const std::string &indexFileNameA,
                   const std::string &dataFileNameB, const std::string &indexFileNameB,
                   const std::string &dataFileNameC, const std::string &indexFileNameC,
                   unsigned int threads, int dataMode, bool preserveKeysA, bool preserveKeysB)
        : DBReader((dataFileNameA == dataFileNameB ? dataFileNameA : dataFileNameC).c_str(),
                   (indexFileNameA == indexFileNameB ? indexFileNameA : indexFileNameC).c_str(), dataMode),
          dataFileNameA(dataFileNameA), indexFileNameA(indexFileNameA),
          dataFileNameB(dataFileNameB), indexFileNameB(indexFileNameB),
          dataFileNameC(dataFileNameC), indexFileNameC(indexFileNameC),
          threads(threads), preserveKeysA(preserveKeysA),preserveKeysB(preserveKeysB) {
    sameDatabase = dataFileNameA == dataFileNameB;
}

// If dbA != dbB, then Concatenate dbA and dbB in concatWriter ("dataFileNameC")
// and "this" will be a reader on "dataFileNameC" after calling open()
// otherwise, do nothing and "this"  will be a reader on "dataFileNameA"
void DBConcat::concat(bool write) {
    if (sameDatabase) {
        return;
    }

    DBReader<unsigned int> dbA(dataFileNameA.c_str(), indexFileNameA.c_str());
    DBReader<unsigned int> dbB(dataFileNameB.c_str(), indexFileNameB.c_str());


    dbA.open(DBReader<unsigned int>::NOSORT);
    dbB.open(DBReader<unsigned int>::NOSORT);

    indexSizeA = dbA.getSize();
    indexSizeB = dbB.getSize();

    // keys paris are like : (key,i) where key is the ith key in the ffindex
    keysA = new std::pair<unsigned int, unsigned int>[indexSizeA];
    keysB = new std::pair<unsigned int, unsigned int>[indexSizeB];

    DBWriter* concatWriter = NULL;
    if (write) {
        concatWriter = new DBWriter(dataFileNameC.c_str(), indexFileNameC.c_str(), threads, DBWriter::BINARY_MODE);
        concatWriter->open();
    }

    // where the new key numbering of B should start
    unsigned int maxKeyA = 0;
#pragma omp parallel for schedule(static) num_threads(threads) reduction(max:maxKeyA)
    for (size_t id = 0; id < indexSizeA; id++) {
        Debug::printProgress(id);
        unsigned int thread_idx = 0;
#ifdef OPENMP
        thread_idx = static_cast<unsigned int>(omp_get_thread_num());
#endif
        unsigned int newKey;

        if (preserveKeysA) {
            newKey = dbA.getDbKey(id);
        } else {
            newKey = static_cast<unsigned int>(id);
        }

        if (write) {
            char *data = dbA.getData(id);
            concatWriter->writeData(data, dbA.getSeqLens(id) - 1, SSTR(newKey).c_str(), thread_idx);
        }

        // need to store the index, because it'll be sorted out by keys later
        keysA[id] = std::make_pair(dbA.getDbKey(id), newKey);
        maxKeyA = std::max(maxKeyA, newKey);
    }
    maxKeyA++;

#pragma omp parallel for schedule(static) num_threads(threads)
    for (size_t id = 0; id < indexSizeB; id++) {
        Debug::printProgress(id);
        unsigned int thread_idx = 0;
#ifdef OPENMP
        thread_idx = static_cast<unsigned int>(omp_get_thread_num());
#endif
        unsigned int newKey;
        
        if (preserveKeysB) {
            newKey = dbB.getDbKey(id);
        } else {
            newKey = static_cast<unsigned int>(id) + maxKeyA;
        }
        
        if (write) {
            char *data = dbB.getData(id);
            concatWriter->writeData(data, dbB.getSeqLens(id) - 1, SSTR(newKey).c_str(), thread_idx);
        }

        // need to store the index, because it'll be sorted out by keys later
        keysB[id] = std::make_pair(dbB.getDbKey(id), id + maxKeyA);
    }

    //sort by key
    std::stable_sort(keysA, keysA + indexSizeA, compareFirstEntry());
    std::stable_sort(keysB, keysB + indexSizeB, compareFirstEntry());

    if (write) {
        concatWriter->close();
        delete concatWriter;
    }
    dbA.close();
    dbB.close();
}

unsigned int DBConcat::dbAKeyMap(unsigned int key) {
    if (sameDatabase)
        return key;

    std::pair<unsigned int, unsigned int> *originalMap = std::upper_bound(keysA, keysA + indexSizeA, key,
                                                                          compareKeyToFirstEntry());
    return (*originalMap).second;
}

unsigned int DBConcat::dbBKeyMap(unsigned int key) {
    if (sameDatabase)
        return key;

    std::pair<unsigned int, unsigned int> *originalMap = std::upper_bound(keysB, keysB + indexSizeB, key,
                                                                          compareKeyToFirstEntry());
    return (*originalMap).second;
}

DBConcat::~DBConcat() {
    if (!sameDatabase) {
<<<<<<< HEAD
        delete [] keysA;
        delete [] keysB;
=======
        delete[] keysA;
        delete[] keysB;
>>>>>>> 2eb22207
    }
}

void setDbConcatDefault(Parameters *par) {
    par->threads = 1;
}

int concatdbs(int argc, const char **argv, const Command& command) {
    Parameters& par = Parameters::getInstance();
    setDbConcatDefault(&par);
    par.parseParameters(argc, argv, command, 3);

#ifdef OPENMP
    omp_set_num_threads(par.threads);
#endif

    struct timeval start, end;
    gettimeofday(&start, NULL);

    int datamode = DBReader<unsigned int>::USE_DATA | DBReader<unsigned int>::USE_INDEX;
    DBConcat outDB(par.db1.c_str(), par.db1Index.c_str(),
                   par.db2.c_str(), par.db2Index.c_str(),
                   par.db3.c_str(), par.db3Index.c_str(),
                   static_cast<unsigned int>(par.threads), datamode, true, par.preserveKeysB);
    outDB.concat();

    gettimeofday(&end, NULL);
    time_t sec = end.tv_sec - start.tv_sec;
    Debug(Debug::WARNING) << "Time for concatenating DBs: " << (sec / 3600) << " h " << (sec % 3600 / 60) << " m " << (sec % 60) << "s\n";

    return EXIT_SUCCESS;
}<|MERGE_RESOLUTION|>--- conflicted
+++ resolved
@@ -138,13 +138,8 @@
 
 DBConcat::~DBConcat() {
     if (!sameDatabase) {
-<<<<<<< HEAD
-        delete [] keysA;
-        delete [] keysB;
-=======
         delete[] keysA;
         delete[] keysB;
->>>>>>> 2eb22207
     }
 }
 
