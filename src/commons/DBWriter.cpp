--- conflicted
+++ resolved
@@ -83,20 +83,12 @@
     Debug(Debug::INFO) << "Merging the results... to " << dataFileName << " .. ";
 
     // open DBReader
-<<<<<<< HEAD
     const size_t fileCount = files.size();
     DBReader<unsigned int> *filesToMerge[fileCount];
     for (size_t i = 0; i < fileCount; i++) {
         filesToMerge[i] = new DBReader<unsigned int>(files[i].first.c_str(),
                                                      files[i].second.c_str());
         filesToMerge[i]->open(DBReader<unsigned int>::NOSORT);
-=======
-    DBReader<unsigned int>* filesToMerge [file_count];
-    for(size_t file = 0; file < file_count; file++){
-        filesToMerge[file] = new DBReader<unsigned int>(files[file].first.c_str(),
-                                                        files[file].second.c_str());
-        filesToMerge[file]->open(DBReader<unsigned int>::NOSORT);
->>>>>>> e6755301
     }
 
     for (size_t id = 0; id < qdbr.getSize(); id++) {
@@ -302,31 +294,19 @@
                             const char **dataFileNames, const char **indexFileNames, int fileCount) {
     // merge results from each thread into one result file
     // merge each data file
-<<<<<<< HEAD
-    std::ofstream data_file_stream(dataFileNames[0], std::ios_base::binary | std::ios_base::app);
-    for (int i = 1; i < fileCount; i++) {
-=======
     for(int i = 1; i < fileCount; i++)
     {
         std::ofstream data_file_stream(dataFileNames[0], std::ios_base::binary | std::ios_base::app);
->>>>>>> e6755301
         std::ifstream data_to_add_stream(dataFileNames[i], std::ios_base::binary);
         data_file_stream.seekp(0, std::ios_base::end);
         data_file_stream << data_to_add_stream.rdbuf();
         data_to_add_stream.close();
-<<<<<<< HEAD
         if (std::remove(dataFileNames[i]) != 0) {
             Debug(Debug::WARNING) << "Could not remove file " << dataFileNames[i] << "\n";
         }
-    }
-    data_file_stream.close();
-
-=======
-        if (remove(dataFileNames[i]) != 0)
-            Debug(Debug::ERROR) << "Error while removing file " << dataFileNames[i] << "\n";
         data_file_stream.close();
     }
->>>>>>> e6755301
+
     // rename file to datafile
     std::rename(dataFileNames[0], outFileName);
 
@@ -342,36 +322,22 @@
         DBReader<std::string> reader(indexFileNames[fileIdx], indexFileNames[fileIdx],
                                      DBReader<std::string>::USE_INDEX);
         reader.open(DBReader<std::string>::NOSORT);
-<<<<<<< HEAD
-        size_t tmpOffset = 0;
-        for (size_t i = 0; i < reader.getSize(); i++) {
-            const char *id = reader.getIndex()[i].id.c_str();
-            size_t currOffset = reinterpret_cast<size_t>(reader.getIndex()[i].data);
-            size_t seqLens = reader.getSeqLens(i);
-            fprintf(index_file, "%s\t%zd\t%zd\n", id, globalOffset + currOffset, seqLens);
-            tmpOffset += seqLens;
-=======
         if(reader.getSize() > 0){
             size_t tmpOffset = 0;
             for(size_t i = 0; i < reader.getSize(); i++){
+                const char *id = reader.getIndex()[i].id.c_str();
                 size_t currOffset = reinterpret_cast<size_t>(reader.getIndex()[i].data);
-                fprintf(index_file, "%s\t%zd\t%zd\n", reader.getIndex()[i].id.c_str(), globalOffset + currOffset, reader.getSeqLens(i));
+                size_t seqLens = reader.getSeqLens(i);
+                fprintf(index_file, "%s\t%zd\t%zd\n", id, globalOffset + currOffset, seqLens);
                 tmpOffset += reader.getSeqLens(i);
             }
             globalOffset += tmpOffset;
->>>>>>> e6755301
         }
         reader.close();
 
-<<<<<<< HEAD
         if (std::remove(indexFileNames[fileIdx]) != 0) {
             Debug(Debug::WARNING) << "Could not remove file " << indexFileNames[fileIdx] << "\n";
         }
-=======
-        if (remove(indexFileNames[fileIdx]) != 0)
-            Debug(Debug::ERROR) << "Error while removing file " << indexFileNames[fileIdx] << "\n";
-
->>>>>>> e6755301
     }
     fclose(index_file);
 
@@ -416,17 +382,11 @@
         const char *data2 = in2.getData(i);
         size_t entry1Size = in1.getSeqLens(i);
         size_t entry2Size = in2.getSeqLens(i);
-<<<<<<< HEAD
         size_t dataSize = entry1Size + entry2Size;
-        if (dataSize > 6400000) {
-            Debug(Debug::ERROR) << "Entrie " << dbKey << " of " << inIndex2 << " and " << inIndex2 << " is " <<
-            dataSize << " bytes long. "
-=======
-        int64_t dataSize = entry1Size + entry2Size;
         if(dataSize > 6400000){
-            Debug(Debug::ERROR) <<  "Entrie " << dbKey << " of " << inIndex2 << " and " << inIndex2 <<" is " << dataSize << " bytes long. "
->>>>>>> e6755301
-                    "The allowed max size is 102400000 byte. \n";
+            Debug(Debug::ERROR) <<  "Entry " << dbKey << " of " << inIndex2
+                                << " and " << inIndex2 << " is " << dataSize
+                                << " bytes long. The allowed max size is 102400000 byte. \n";
             EXIT(EXIT_FAILURE);
         }
         memcpy(buffer[thread_idx], data1, entry1Size - 1); // -1 for the nullbyte
