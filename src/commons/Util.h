#ifndef UTIL_H
#define UTIL_H

#include <cstddef>
#include <cstring>
#include <vector>
#include <sstream>
#include <map>

#include "MMseqsMPI.h"
#include "Sequence.h"
#include "BaseMatrix.h"

#ifndef EXIT
#define EXIT(exitCode) exit(exitCode)
#endif

#define CHECK_BIT(var,pos) ((var) & (1<<(pos)))
#if __cplusplus <= 199711L
#define SSTR( x ) \
dynamic_cast< std::ostringstream& >( \
( std::ostringstream().flush() << std::dec << x ) ).str()
#else
#define SSTR( x ) std::to_string(x)
#endif

#define ARRAY_SIZE(a) (sizeof(a) / sizeof(a[0]))

#ifndef __has_builtin
#define __has_builtin(x) 0
#endif

#if defined(__GNUC__) || __has_builtin(__builtin_expect)
#define LIKELY(x) __builtin_expect((x),1)
#define UNLIKELY(x) __builtin_expect((x),0)
#else
#define LIKELY(x) (x)
#define UNLIKELY(x) (x)
#endif



class Util {
public:
    static void decomposeDomain(size_t domain_size, size_t world_rank,
                                size_t world_size, size_t *subdomain_start,
                                size_t *subdomain_size);
    static void rankedDescSort20(short *val, unsigned int *index);
    static void decomposeDomainByAminoAcid(size_t aaSize, unsigned int *seqSizes, size_t count,
                                           size_t worldRank, size_t worldSize, size_t *start, size_t *end);
<<<<<<< HEAD
    static void decomposeDomainSizet(size_t aaSize, size_t *seqSizes, size_t count,
                                    size_t worldRank, size_t worldSize, size_t *start, size_t *size);
=======
>>>>>>> 68e992fe
    static size_t getTotalSystemMemory();
    static size_t get_phys_pages();
    static size_t countLines(const char *data, size_t length);

    static inline int fast_atoi( const char * str )
    {
        int val = 0;
        while (*str >= '0' && *str <= '9') {
            val = val*10 + (*str++ - '0');
        }
        return val;
    }

    static bool startWith(const std::string &prefix, const std::string &str, const size_t offset = 0){
        if (str.length() < prefix.length()) {
            return false;
        }

        return (!str.compare(offset, prefix.length(), prefix));
    }

    static bool endsWith(const std::string &suffix, const std::string &str){
        if (str.length() < suffix.length()) {
            return false;
        }

        return (!str.compare(str.length() - suffix.length(), suffix.length(), suffix));
    }

    static std::vector<std::string> split(const std::string &str, const std::string &sep);

    static inline char * skipLine(char * data){
        while( *data !='\n' ) { data++; }
        return (data+1);
    }

    static bool getLine(const char* data, size_t dataLength, char* buffer, size_t bufferLength);

    static inline size_t skipWhitespace(char * data){
        size_t counter = 0;
        while( (data[counter] == ' ' || data[counter] == '\t') == true ) {
            counter++;
        }
        return counter;
    }
	
	// Return the index i such that data[i] <- '\0' makes a string terminated 
	// by a non Whitespace character
	static inline size_t getLastNonWhitespace(char * data, size_t len){
        size_t counter = len;
		
		 if (counter && data[counter] == '\0')
			 counter--;
			 
        while( (data[counter] == ' ' || data[counter] == '\t')) {
				if(!counter)
					return 0;
            counter--;
        }
		
        return counter + 1; 
    }
    
    static inline size_t skipNoneWhitespace(char * data){
        //A value different from zero (i.e., true) if indeed c is a white-space character. Zero (i.e., false) otherwise.
        size_t counter = 0;
        while(( data[counter] == ' '  || data[counter] == '\t'
             || data[counter] == '\n' || data[counter] == '\0' ) == false ) {
            counter++;
        }
        return counter;
    }

    static std::pair<std::string, std::string> createTmpFileNames(const std::string &db,
                                                                  const std::string &dbindex, int count){
        std::string suffix = std::string("_tmp_") + SSTR(count);
        std::string data  = db + suffix;
        std::string index = dbindex + suffix;
        return std::make_pair(data, index);
    }

    static std::pair<std::string, std::string> databaseNames(const std::string &basename) {
        std::string index = basename;
        index.append(".index");
        return std::make_pair(basename, index);
    };
    
    static inline size_t getWordsOfLine(char * data, char ** words, size_t maxElement ){
        size_t elementCounter = 0;
        while(*data !=  '\n' && *data != '\0'){
            data += skipWhitespace(data);
            words[elementCounter] = data;
            elementCounter++;
            if(elementCounter >= maxElement)
                return elementCounter;
            data += skipNoneWhitespace(data);
        }
        if(elementCounter < maxElement)
            words[elementCounter] = data;

        return elementCounter;
    }


    static std::pair<ssize_t,ssize_t> getFastaHeaderPosition(const std::string& header);
    static std::string parseFastaHeader(const std::string& header);

    static inline char toUpper(char character){
        character += ('a' <= character && character <= 'z') ? ('A' - 'a') : 0;
        return character;
    }

    static void parseKey(char *data, char * key);

    static void parseByColumnNumber(char *data, char * key, int position);

    static std::string base_name(std::string const & path, std::string const & delims)
    {
        return path.substr(path.find_last_of(delims) + 1);
    }

    static std::string remove_extension(std::string const & filename)
    {
        typename std::string::size_type const p(filename.find_last_of('.'));
        return p > 0 && p != std::string::npos ? filename.substr(0, p) : filename;
    }

    static std::map<std::string, size_t> readMapping(const char *fastaFile);

    static std::map<unsigned int, std::string> readLookup(const std::string& fastaFile);

    static void checkAllocation(void *pointer, std::string message);

    template <typename Iterator, typename Container>
    static bool isLastIterator(Iterator iterator, const Container& container) {
        return (iterator != container.end()) && (++iterator == container.end());
    }

    static std::string csvEscape(const std::string &s) {
        size_t n = s.size(), wp = 0;
        std::vector<char> result(n * 2);
        for (size_t i = 0; i < n; i++) {
            if (s[i] == '\n' || s[i] == '\t') {
                result[wp++] = '\\';
                result[wp++] = 'n';
                continue;
            }
            result[wp++] = s[i];
        }
        return std::string(&result[0], &result[wp]);
    }

    static size_t maskLowComplexity(BaseMatrix * mat, Sequence *sequence, int seqLen, int windowSize, int maxAAinWindow, int alphabetSize, int maskValue);

    static void filterRepeates(int *seq, int seqLen, char *mask, int p, int W, int MM);

    static void filterByBiasCorrection(Sequence *s, int seqLen, BaseMatrix *m, char *mask, int scoreThr);

    static std::string removeAfterFirstSpace(std::string in) {
        in.erase(in.find_first_of(" "));
        return in;
    }

    static size_t overlappingKmers(int seqLen, unsigned int kmerSize) {
        int kmersPerSize = seqLen - static_cast<int>(kmerSize);
        return  (kmersPerSize >= 0) ? kmersPerSize + 1 :  0;
    }
};
#endif<|MERGE_RESOLUTION|>--- conflicted
+++ resolved
@@ -48,11 +48,8 @@
     static void rankedDescSort20(short *val, unsigned int *index);
     static void decomposeDomainByAminoAcid(size_t aaSize, unsigned int *seqSizes, size_t count,
                                            size_t worldRank, size_t worldSize, size_t *start, size_t *end);
-<<<<<<< HEAD
     static void decomposeDomainSizet(size_t aaSize, size_t *seqSizes, size_t count,
-                                    size_t worldRank, size_t worldSize, size_t *start, size_t *size);
-=======
->>>>>>> 68e992fe
+                                     size_t worldRank, size_t worldSize, size_t *start, size_t *size);
     static size_t getTotalSystemMemory();
     static size_t get_phys_pages();
     static size_t countLines(const char *data, size_t length);
@@ -98,29 +95,29 @@
         }
         return counter;
     }
-	
-	// Return the index i such that data[i] <- '\0' makes a string terminated 
-	// by a non Whitespace character
-	static inline size_t getLastNonWhitespace(char * data, size_t len){
+
+    // Return the index i such that data[i] <- '\0' makes a string terminated
+    // by a non Whitespace character
+    static inline size_t getLastNonWhitespace(char * data, size_t len){
         size_t counter = len;
-		
-		 if (counter && data[counter] == '\0')
-			 counter--;
-			 
+
+        if (counter && data[counter] == '\0')
+            counter--;
+
         while( (data[counter] == ' ' || data[counter] == '\t')) {
-				if(!counter)
-					return 0;
+            if(!counter)
+                return 0;
             counter--;
         }
-		
-        return counter + 1; 
-    }
-    
+
+        return counter + 1;
+    }
+
     static inline size_t skipNoneWhitespace(char * data){
         //A value different from zero (i.e., true) if indeed c is a white-space character. Zero (i.e., false) otherwise.
         size_t counter = 0;
         while(( data[counter] == ' '  || data[counter] == '\t'
-             || data[counter] == '\n' || data[counter] == '\0' ) == false ) {
+                || data[counter] == '\n' || data[counter] == '\0' ) == false ) {
             counter++;
         }
         return counter;
@@ -139,7 +136,7 @@
         index.append(".index");
         return std::make_pair(basename, index);
     };
-    
+
     static inline size_t getWordsOfLine(char * data, char ** words, size_t maxElement ){
         size_t elementCounter = 0;
         while(*data !=  '\n' && *data != '\0'){
