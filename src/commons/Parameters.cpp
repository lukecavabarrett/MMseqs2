--- conflicted
+++ resolved
@@ -50,12 +50,8 @@
 const MMseqsParameter Parameters::PARAM_ORF_MAX_LENGTH={25, "--max-length","[int]\t\tMaximum length of open reading frame to be extracted from fasta file."};
 const MMseqsParameter Parameters::PARAM_ORF_MAX_GAP={26, "--max-gaps","[int]\t\tMaximum number of gaps or unknown residues before an open reading frame is rejected"};
 const MMseqsParameter Parameters::PARAM_K_SCORE={27,"--k-score","[int]\tSet the K-mer threshold for the K-mer generation"};
-<<<<<<< HEAD
-const MMseqsParameter Parameters::PARAM_KEEP_TEMP_FILES={28,"--keep-temp-files","\tDo not delete temporary files."};
+const MMseqsParameter Parameters::PARAM_KEEP_TEMP_FILES={28,"--delete-tmp-files","\tDo not delete temporary files."};
 const MMseqsParameter Parameters::PARAM_ORF_SKIP_INCOMPLETE={29,"--skip-incomplete","\tSkip orfs that have only an end or only a start"};
-=======
-const MMseqsParameter Parameters::PARAM_KEEP_TEMP_FILES={28,"--delete-tmp-files","\tDo not delete temporary files."};
->>>>>>> 0edd561b
 
 void Parameters::printUsageMessage(std::string programUsageHeader,
                                    std::vector<MMseqsParameter> parameters){
