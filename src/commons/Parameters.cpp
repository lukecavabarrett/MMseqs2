#include "Parameters.h"
#include "Sequence.h"
#include "Debug.h"
#include "Util.h"
<<<<<<< HEAD
#include <unistd.h>
=======
#include "DistanceCalculator.h"
>>>>>>> 3384fa7f

#include <iomanip>
#include <regex.h>
#include <string>
#include <sstream>
#include <climits>

#ifdef OPENMP
#include <omp.h>
#endif

Parameters::Parameters():
PARAM_S(PARAM_S_ID,"-s", "Sensitivity","sensitivity: 1.0 faster; 4.0 fast; 6.1 default; 7.5 sensitive [1.0,7.5]", typeid(float), (void *) &sensitivity, "^[0-9]*(\\.[0-9]+)?$", MMseqsParameter::COMMAND_PREFILTER),
PARAM_K(PARAM_K_ID,"-k", "K-mer size", "k-mer size in the range [6,7] (0: set automatically to optimum)",typeid(int),  (void *) &kmerSize, "^[0-9]{1}[0-9]*$", MMseqsParameter::COMMAND_PREFILTER|MMseqsParameter::COMMAND_CLUSTLINEAR),
PARAM_THREADS(PARAM_THREADS_ID,"--threads", "Threads", "number of cores used for the computation (uses all cores by default)",typeid(int), (void *) &threads, "^[1-9]{1}[0-9]*$", MMseqsParameter::COMMAND_COMMON),
PARAM_ALPH_SIZE(PARAM_ALPH_SIZE_ID,"--alph-size", "Alphabet size", "alphabet size [2,21]",typeid(int),(void *) &alphabetSize, "^[1-9]{1}[0-9]*$", MMseqsParameter::COMMAND_PREFILTER|MMseqsParameter::COMMAND_CLUSTLINEAR),
PARAM_MAX_SEQ_LEN(PARAM_MAX_SEQ_LEN_ID,"--max-seq-len","Max. sequence length", "Maximum sequence length [1,32768]",typeid(int), (void *) &maxSeqLen, "^[1-9]{1}[0-9]*$", MMseqsParameter::COMMAND_COMMON),
PARAM_PROFILE(PARAM_PROFILE_ID,"--profile", "Profile", "prefilter with query profiles (query DB must be a profile DB)",typeid(bool),(void *) &profile, "", MMseqsParameter::COMMAND_PREFILTER|MMseqsParameter::COMMAND_ALIGN|MMseqsParameter::COMMAND_PROFILE),
//PARAM_NUCL(PARAM_NUCL_ID,"--nucl", "Nucleotide","Nucleotide sequences input",typeid(bool),(void *) &nucl , ""),
PARAM_DIAGONAL_SCORING(PARAM_DIAGONAL_SCORING_ID,"--diag-score", "Diagonal Scoring", "use diagonal score for sorting the prefilter results [0,1]", typeid(int),(void *) &diagonalScoring, "^[0-1]{1}$", MMseqsParameter::COMMAND_PREFILTER),
PARAM_MIN_DIAG_SCORE(PARAM_MIN_DIAG_SCORE_ID,"--min-ungapped-score", "Minimum Diagonal score", "accept only matches with ungapped alignment score above this threshold", typeid(int),(void *) &minDiagScoreThr, "^[0-9]{1}[0-9]*$", MMseqsParameter::COMMAND_PREFILTER),
PARAM_K_SCORE(PARAM_K_SCORE_ID,"--k-score", "K-score", "k-mer threshold for generating similar-k-mer lists",typeid(int),(void *) &kmerScore,  "^[1-9]{1}[0-9]*$", MMseqsParameter::COMMAND_PREFILTER),
PARAM_MAX_SEQS(PARAM_MAX_SEQS_ID,"--max-seqs", "Max. results per query", "maximum result sequences per query",typeid(int),(void *) &maxResListLen, "^[1-9]{1}[0-9]*$", MMseqsParameter::COMMAND_COMMON),
PARAM_SPLIT(PARAM_SPLIT_ID,"--split", "Split DB", "splits target set in n equally distributed chunks. In default the split is automatically set",typeid(int),(void *) &split,  "^[0-9]{1}[0-9]*$", MMseqsParameter::COMMAND_PREFILTER),
PARAM_SPLIT_MODE(PARAM_SPLIT_MODE_ID,"--split-mode", "Split mode", "0: split target db; 1: split query db;  2: auto, depending on main memory",typeid(int),(void *) &splitMode,  "^[0-2]{1}$", MMseqsParameter::COMMAND_PREFILTER),
PARAM_SPLIT_AMINOACID(PARAM_SPLIT_AMINOACID_ID,"--split-aa", "Split by amino acid","Try to find the best split for the target database by amino acid count instead",typeid(bool), (void *) &splitAA, "$"),
PARAM_SUB_MAT(PARAM_SUB_MAT_ID,"--sub-mat", "Sub Matrix", "amino acid substitution matrix file",typeid(std::string),(void *) &scoringMatrixFile, "", MMseqsParameter::COMMAND_COMMON),
PARAM_NO_COMP_BIAS_CORR(PARAM_NO_COMP_BIAS_CORR_ID,"--comp-bias-corr", "Compositional bias","correct for locally biased amino acid composition [0,1]",typeid(int), (void *) &compBiasCorrection, "^[0-1]{1}$", MMseqsParameter::COMMAND_PREFILTER|MMseqsParameter::COMMAND_ALIGN|MMseqsParameter::COMMAND_PROFILE),
PARAM_SPACED_KMER_MODE(PARAM_SPACED_KMER_MODE_ID,"--spaced-kmer-mode", "Spaced Kmer", "0: use consecutive positions a k-mers; 1: use spaced k-mers",typeid(int), (void *) &spacedKmer,  "^[0-1]{1}", MMseqsParameter::COMMAND_PREFILTER),
PARAM_REMOVE_TMP_FILES(PARAM_REMOVE_TMP_FILES_ID, "--remove-tmp-files", "Remove Temporary Files" , "Delete temporary files", typeid(bool), (void *) &removeTmpFiles, ""),
PARAM_INCLUDE_IDENTITY(PARAM_INCLUDE_IDENTITY_ID,"--add-self-matches", "Include identical Seq. Id.","artificially add alignments of queries with themselves (for clustering)",typeid(bool), (void *) &includeIdentity, "", MMseqsParameter::COMMAND_PREFILTER|MMseqsParameter::COMMAND_ALIGN),
PARAM_RES_LIST_OFFSET(PARAM_RES_LIST_OFFSET_ID,"--offset-result", "Offset result","Offset result list",typeid(int), (void *) &resListOffset, "^[0-9]{1}[0-9]*$", MMseqsParameter::COMMAND_PREFILTER),
// alignment
PARAM_ALIGNMENT_MODE(PARAM_ALIGNMENT_MODE_ID,"--alignment-mode", "Alignment mode", "What to compute: 0: automatic; 1: score+end_pos; 2:+start_pos+cov; 3: +seq.id",typeid(int), (void *) &alignmentMode, "^[0-4]{1}$", MMseqsParameter::COMMAND_ALIGN),
PARAM_E(PARAM_E_ID,"-e", "E-value threshold", "list matches below this E-value [0.0, inf]",typeid(float), (void *) &evalThr, "^([-+]?[0-9]*\\.?[0-9]+([eE][-+]?[0-9]+)?)|[0-9]*(\\.[0-9]+)?$", MMseqsParameter::COMMAND_ALIGN),
PARAM_C(PARAM_C_ID,"-c", "Coverage threshold", "list matches above this fraction of aligned (covered) query residues",typeid(float), (void *) &covThr, "^0(\\.[0-9]+)?|1\\.0$", MMseqsParameter::COMMAND_ALIGN| MMseqsParameter::COMMAND_CLUSTLINEAR),
PARAM_MAX_REJECTED(PARAM_MAX_REJECTED_ID,"--max-rejected", "Max Reject", "maximum rejected alignments before alignment calculation for a query is aborted",typeid(int),(void *) &maxRejected, "^[1-9]{1}[0-9]*$", MMseqsParameter::COMMAND_ALIGN),
PARAM_ADD_BACKTRACE(PARAM_ADD_BACKTRACE_ID, "-a", "Add backtrace", "add backtrace string (convert to alignments with mmseqs convertalis utility)", typeid(bool), (void *) &addBacktrace, "", MMseqsParameter::COMMAND_ALIGN),
PARAM_REALIGN(PARAM_REALIGN_ID, "--realign", "Realign hit", "compute more conservative, shorter alignments (scores and E-values not changed)", typeid(bool), (void *) &realign, "", MMseqsParameter::COMMAND_ALIGN),
PARAM_MIN_SEQ_ID(PARAM_MIN_SEQ_ID_ID,"--min-seq-id", "Seq. Id Threshold","list matches above this sequence identity (for clustering) [0.0,1.0]",typeid(float), (void *) &seqIdThr, "[0-9]*(\\.[0-9]+)?$", MMseqsParameter::COMMAND_ALIGN),
PARAM_FRAG_MERGE(PARAM_FRAG_MERGE_ID,"--frag-merge", "Detect fragments", "include alignments with cov > 0.95 and seq. id > 0.90 (for clustering)",typeid(bool), (void *) &fragmentMerge, "", MMseqsParameter::COMMAND_ALIGN),

// clustering
PARAM_CLUSTER_MODE(PARAM_CLUSTER_MODE_ID,"--cluster-mode", "Cluster mode", "0: Setcover, 1: connected component, 2: Greedy clustering by sequence length",typeid(int), (void *) &clusteringMode, "[0-2]{1}$", MMseqsParameter::COMMAND_CLUST),
PARAM_CASCADED(PARAM_CASCADED_ID,"--cascaded", "Cascaded clustering", "start the cascaded instead of simple clustering workflow",typeid(bool), (void *) &cascaded, "", MMseqsParameter::COMMAND_CLUST),
//affinity clustering
PARAM_MAXITERATIONS(PARAM_MAXITERATIONS_ID,"--max-iterations", "Max depth connected component", "maximum depth of breadth first search in connected component",typeid(int), (void *) &maxIteration,  "^[1-9]{1}[0-9]*$", MMseqsParameter::COMMAND_CLUST),
PARAM_SIMILARITYSCORE(PARAM_SIMILARITYSCORE_ID,"--similarity-type", "Similarity type", "type of score used for clustering [1:2]. 1=alignment score. 2=sequence identity ",typeid(int),(void *) &similarityScoreType,  "^[1-2]{1}$", MMseqsParameter::COMMAND_CLUST),
// logging
PARAM_V(PARAM_V_ID,"-v", "Verbosity","verbosity level: 0=nothing, 1: +errors, 2: +warnings, 3: +info",typeid(int), (void *) &verbosity, "^[0-3]{1}$", MMseqsParameter::COMMAND_COMMON),
// create profile (HMM, PSSM)
PARAM_PROFILE_TYPE(PARAM_PROFILE_TYPE_ID,"--profile-type", "Profile type", "0: HMM (HHsuite) 1: PSSM or 3: HMMER3",typeid(int),(void *) &profileMode,  "^[0-2]{1}$"),
// convertalignments
PARAM_FORMAT_MODE(PARAM_FORMAT_MODE_ID,"--format-mode", "Alignment Format", "output format BLAST TAB=0, PAIRWISE=1, or SAM=2 ", typeid(int), (void*) &formatAlignmentMode, "^[0-2]{1}$"),
// result2msa
PARAM_ALLOW_DELETION(PARAM_ALLOW_DELETION_ID,"--allow-deletion", "Allow Deletion", "allow deletions in a MSA", typeid(bool), (void*) &allowDeletion, ""),
PARAM_ADD_INTERNAL_ID(PARAM_ADD_INTERNAL_ID_ID,"--add-iternal-id", "Add internal id", "add internal id as comment to MSA", typeid(bool), (void*) &addInternalId, ""),
PARAM_COMPRESS_MSA(PARAM_COMPRESS_MSA_ID,"--compress", "Compress MSA", "create MSA in ca3m format", typeid(bool), (void*) &compressMSA, ""),
PARAM_SUMMARIZE_HEADER(PARAM_SUMMARIZE_HEADER_ID,"--summarize", "Summarize headers", "summarize cluster headers into a single header description", typeid(bool), (void*) &summarizeHeader, ""),
PARAM_SUMMARY_PREFIX(PARAM_SUMMARY_PREFIX_ID, "--summary-prefix", "Summary prefix","sets the cluster summary prefix",typeid(std::string),(void *) &summaryPrefix, ""),
PARAM_REPSEQ(PARAM_REPSEQ_ID,"--only-rep-seq","Representative sequence", "outputs a ffindex with the representative sequences", typeid(bool), (void*) &onlyRepSeq, ""),
// result2profile
PARAM_E_PROFILE(PARAM_E_PROFILE_ID,"--e-profile", "Profile e-value threshold", "includes sequences matches with < e-value thr. into the profile [>=0.0]", typeid(float), (void *) &evalProfile, "^([-+]?[0-9]*\\.?[0-9]+([eE][-+]?[0-9]+)?)|([0-9]*(\\.[0-9]+)?)$", MMseqsParameter::COMMAND_PROFILE),
PARAM_FILTER_MAX_SEQ_ID(PARAM_FILTER_MAX_SEQ_ID_ID,"--max-seq-id", "Maximum sequence identity threshold", "reduce redundancy of output MSA using max. pairwise sequence identity [0.0,1.0]", typeid(float), (void*) &filterMaxSeqId, "^[0-9]*(\\.[0-9]+)?$", MMseqsParameter::COMMAND_PROFILE),
PARAM_FILTER_QSC(PARAM_FILTER_QSC_ID, "--qsc", "Minimum score per column", "reduce diversity of output MSAs using min. score per aligned residue with query sequences [-50.0,100.0]", typeid(float), (void*) &qsc, "^\\-*[0-9]*(\\.[0-9]+)?$", MMseqsParameter::COMMAND_PROFILE),
PARAM_FILTER_QID(PARAM_FILTER_QID_ID, "--qid", "Minimum seq. id.", "reduce diversity of output MSAs using min.seq. identity with query sequences [0.0,1.0]", typeid(float), (void*) &qid, "^[0-9]*(\\.[0-9]+)?$", MMseqsParameter::COMMAND_PROFILE),
PARAM_FILTER_COV(PARAM_FILTER_COV_ID, "--cov", "Minimum coverage", "filter output MSAs using min. fraction of query residues covered by matched sequences [0.0,1.0]", typeid(float), (void*) &cov, "^[0-9]*(\\.[0-9]+)?$", MMseqsParameter::COMMAND_PROFILE),
PARAM_FILTER_NDIFF(PARAM_FILTER_NDIFF_ID, "--diff", "Select n most diverse seqs", "filter MSAs by selecting most diverse set of sequences, keeping at least this many seqs in each MSA block of length 50 (0: filter off)", typeid(int), (void*) &Ndiff, "^[1-9]{1}[0-9]*$", MMseqsParameter::COMMAND_PROFILE),
PARAM_WG(PARAM_WG_ID, "--wg", "Use global sequence weighting", "use global sequence weighting for profile calculation", typeid(bool), (void*) &wg, "", MMseqsParameter::COMMAND_PROFILE),
PARAM_PCA(PARAM_PCA_ID, "--pca", "Pseudo count a", "pseudo count admixture strength", typeid(float), (void*) &pca, "^[0-9]*(\\.[0-9]+)?$", MMseqsParameter::COMMAND_PROFILE),
PARAM_PCB(PARAM_PCB_ID, "--pcb", "Pseudo count b", "pseudo counts: Neff at half of maximum admixture (0.0,infinity)", typeid(float), (void*) &pcb, "^[0-9]*(\\.[0-9]+)?$", MMseqsParameter::COMMAND_PROFILE),
//PARAM_FIRST_SEQ_REP_SEQ(PARAM_FIRST_SEQ_REP_SEQ_ID, "--first-seq-as-repr", "first sequence as respresentative", "Use the first sequence of the clustering result as representative sequence", typeid(bool), (void*) &firstSeqRepr, "", MMseqsParameter::COMMAND_PROFILE),
// result2stats
PARAM_STAT(PARAM_STAT_ID, "--stat", "Statistics to be computed", "can be one of: linecount, mean, doolittle, charges, seqlen.", typeid(std::string), (void*) &stat, ""),
// linearcluster
PARAM_KMER_PER_SEQ(PARAM_KMER_PER_SEQ_ID, "--kmer-per-seq", "Kmer per sequence", "kmer per sequence", typeid(int), (void*) &kmersPerSequence, "^[1-9]{1}[0-9]*$", MMseqsParameter::COMMAND_CLUSTLINEAR),
// workflow
PARAM_RUNNER(PARAM_RUNNER_ID, "--mpi-runner", "Sets the MPI runner","use MPI on compute grid with this MPI command (e.g. \"mpirun -np 42\")",typeid(std::string),(void *) &runner, ""),
// search workflow
PARAM_NUM_ITERATIONS(PARAM_NUM_ITERATIONS_ID, "--num-iterations", "Number search iterations","Search iterations",typeid(int),(void *) &numIterations, "^[1-9]{1}[0-9]*$", MMseqsParameter::COMMAND_PROFILE),
PARAM_START_SENS(PARAM_START_SENS_ID, "--start-sens", "Start sensitivity","start sensitivity",typeid(int),(void *) &startSens, "^[1-9]{1}$"),
PARAM_SENS_STEP_SIZE(PARAM_SENS_STEP_SIZE_ID, "--sens-step-size", "sensitivity step size","sensitivity step sizes",typeid(int),(void *) &sensStepSize, "^[1-9]{1}$"),
// Orfs
PARAM_ORF_MIN_LENGTH(PARAM_ORF_MIN_LENGTH_ID, "--min-length", "Min codons in orf", "minimum codon number in open reading frames",typeid(int),(void *) &orfMinLength, "^[1-9]{1}[0-9]*$"),
PARAM_ORF_MAX_LENGTH(PARAM_ORF_MAX_LENGTH_ID, "--max-length", "Max codons in length", "maximum codon number in open reading frames",typeid(int),(void *) &orfMaxLength, "^[1-9]{1}[0-9]*$"),
PARAM_ORF_MAX_GAP(PARAM_ORF_MAX_GAP_ID, "--max-gaps", "Max orf gaps", "maximum number of codons with gaps or unknown residues before an open reading frame is rejected",typeid(int),(void *) &orfMaxGaps, "^(0|[1-9]{1}[0-9]*)$"),
PARAM_ORF_SKIP_INCOMPLETE(PARAM_ORF_SKIP_INCOMPLETE_ID,"--skip-incomplete", "Skip incomplete orfs", "Skip orfs that have only an end or only a start codon or neither of those",typeid(bool),(void *) &orfSkipIncomplete, ""),
PARAM_ORF_LONGEST(PARAM_ORF_LONGEST_ID,"--longest-orf", "Find longest orf", "does the first found start codon start an orf (results in the longst possible orf)",typeid(bool),(void *) &orfLongest, ""),
PARAM_ORF_EXTENDMIN(PARAM_ORF_EXTENDMIN_ID,"--extend-min", "Extend short orfs", "if an orf would be rejected because of the min length threshold, allow it to be extended to the next stop codon",typeid(bool),(void *) &orfExtendMin, ""),
PARAM_ORF_FORWARD_FRAMES(PARAM_ORF_FORWARD_FRAMES_ID, "--forward-frames", "Forward Frames", "comma-seperated list of ORF frames on the forward strand to be extracted", typeid(std::string), (void *) &forwardFrames, ""),
PARAM_ORF_REVERSE_FRAMES(PARAM_ORF_REVERSE_FRAMES_ID, "--reverse-frames", "Reverse Frames", "comma-seperated list of ORF frames on the reverse strand to be extracted", typeid(std::string), (void *) &reverseFrames, ""),
// createdb
PARAM_USE_HEADER(PARAM_USE_HEADER_ID,"--use-fasta-header", "Use fasta header", "use the id parsed from the fasta header as the index key instead of using incrementing numeric identifiers",typeid(bool),(void *) &useHeader, ""),
PARAM_ID_OFFSET(PARAM_ID_OFFSET_ID, "--id-offset", "Offset of numeric ids", "numeric ids in index file are offset by this value ",typeid(int),(void *) &identifierOffset, "^(0|[1-9]{1}[0-9]*)$"),
PARAM_DONT_SPLIT_SEQ_BY_LEN(PARAM_DONT_SPLIT_SEQ_BY_LEN_ID,"--dont-split-seq-by-len", "Split Seq. by len", "Dont split sequences by --max-seq-len",typeid(bool),(void *) &splitSeqByLen, ""),
PARAM_USE_HEADER_FILE(PARAM_USE_HEADER_FILE_ID, "--use-header-file", "Use ffindex header", "use the ffindex header file instead of the body to map the entry keys",typeid(bool),(void *) &useHeaderFile, ""),
PARAM_GFF_TYPE(PARAM_GFF_TYPE_ID,"--gff-type", "GFF Type", "type in the GFF file to filter by",typeid(std::string),(void *) &gffType, ""),
PARAM_TRANSLATION_TABLE(PARAM_TRANSLATION_TABLE_ID,"--translation-table", "Translation Table", "1=CANONICAL, 2=VERT_MITOCHONDRIAL, 3=YEAST_MITOCHONDRIAL, 4=MOLD_MITOCHONDRIAL, 5=INVERT_MITOCHONDRIAL, 6=CILIATE, 9=FLATWORM_MITOCHONDRIAL, 10=EUPLOTID, 11=PROKARYOTE, 12=ALT_YEAST, 13=ASCIDIAN_MITOCHONDRIAL, 14=ALT_FLATWORM_MITOCHONDRIAL, 15=BLEPHARISMA, 16=CHLOROPHYCEAN_MITOCHONDRIAL, 21=TREMATODE_MITOCHONDRIAL, 22=SCENEDESMUS_MITOCHONDRIAL, 23=THRAUSTOCHYTRIUM_MITOCHONDRIAL, 24=PTEROBRANCHIA_MITOCHONDRIAL, 25=GRACILIBACTERI (Note gaps between tables)", typeid(int),(void *) &translationTable, "(^[1-6]{1}$|9|10|11|12|13|14|15|16|21|22|23|24|25)"),
PARAM_MIN_SEQUENCES(PARAM_MIN_SEQUENCES_ID,"--min-sequences", "Min Sequences", "minimum number of sequences a cluster may contain", typeid(int),(void *) &minSequences,"^[1-9]{1}[0-9]*$"),
PARAM_MAX_SEQUENCES(PARAM_MAX_SEQUENCES_ID,"--max-sequences", "Max Sequences", "maximum number of sequences a cluster may contain", typeid(int),(void *) &maxSequences,"^[1-9]{1}[0-9]*$"),
PARAM_HH_FORMAT(PARAM_HH_FORMAT_ID,"--hh-format", "HH format", "format entries to use with hhsuite (for singleton clusters)", typeid(bool), (void *) &hhFormat, ""),
// filterdb
PARAM_FILTER_COL(PARAM_FILTER_COL_ID,"--filter-column", "Filter column", "column", typeid(int),(void *) &filterColumn,"^[1-9]{1}[0-9]*$"),
PARAM_FILTER_REGEX(PARAM_FILTER_REGEX_ID,"--filter-regex", "Filter regex", "regex to select column (example float: [0-9]*(.[0-9]+)? int:[1-9]{1}[0-9])", typeid(std::string),(void *) &filterColumnRegex,"^.*$"),
PARAM_FILTER_POS(PARAM_FILTER_POS_ID,"--positive-filter", "Positive filter", "used in conjunction with --filter-file. If true, out  = in \\intersect filter ; if false, out = in - filter", typeid(bool),(void *) &positiveFilter,""),
PARAM_FILTER_FILE(PARAM_FILTER_FILE_ID,"--filter-file", "Filter file", "specify a file that contains the filtering elements", typeid(std::string),(void *) &filteringFile,""),
PARAM_MAPPING_FILE(PARAM_MAPPING_FILE_ID,"--mapping-file", "Mapping file", "specify a file that translates the keys of a result DB to new keys", typeid(std::string),(void *) &mappingFile,""),
PARAM_TRIM_TO_ONE_COL(PARAM_TRIM_TO_ONE_COL_ID,"--trim-to-one-column", "trim the results to one column","Output only the column specified by --filter-column.",typeid(bool), (void *) &trimToOneColumn, ""),
PARAM_EXTRACT_LINES(PARAM_EXTRACT_LINES_ID,"--extract-lines", "Extract n lines", "extract n lines of each entry.",typeid(int), (void *) &extractLines, "^[1-9]{1}[0-9]*$"),
PARAM_COMP_OPERATOR(PARAM_COMP_OPERATOR_ID,"--comparison-operator", "Numerical comparison operator", "compare numerically (le, ge, e) each entry to a comparison value.",typeid(std::string), (void *) &compOperator, ""),
PARAM_COMP_VALUE(PARAM_COMP_VALUE_ID,"--comparison-value", "Numerical comparison value", "compare numerically (le, ge, e) each entry to this comparison value.",typeid(float), (void *) &compValue, ""),
// concatdb
PARAM_PRESERVEKEYS(PARAM_PRESERVEKEYS_ID,"--preserve-keys", "Preserve the keys", "the keys of the two DB should be distinct, and they will be preserved in the concatenation.",typeid(bool), (void *) &preserveKeysB, ""),
// mergedbs
PARAM_MERGE_PREFIXES(PARAM_MERGE_PREFIXES_ID, "--prefixes", "Merge prefixes", "comma separated list of prefixes for each entry", typeid(std::string),(void *) &mergePrefixes,""),
// evaluationscores
PARAM_EVALUATION_ALLVSALL(PARAM_EVALUATION_ALLVSALL_ID, "-a", "All vs all","all cluster members vs all cluster members, otherwise: all against representative",typeid(bool),(void *) &allVsAll, ""),
PARAM_EVALUATION_RANDOMIZEDREPRESENTATIVE(PARAM_EVALUATION_RANDOMIZEDREPRESENTATIVE_ID, "-r", "random representative choice","Instead of first cluster member as representative choose a random one.",typeid(bool),(void *) &randomizedRepresentative, ""),
PARAM_EVALUATION_USE_SEQUENCEHEADER(PARAM_EVALUATION_USE_SEQUENCEHEADER_ID, "-h", "Use sequence db to map numerical ids back to UniProt Id","use sequence db to map numerical ids back to UniProt Id, should always be set except for UniRef",typeid(bool),(void *) &use_sequenceheader, ""),
PARAM_OVERLAP(PARAM_OVERLAP_ID, "--overlap", "Overlap", "maximum overlap", typeid(float), (void*) &overlap, "^[0-9]*(\\.[0-9]+)?$"),
PARAM_MSA_TYPE(PARAM_MSA_TYPE_ID,"--msa-type", "MSA type", "MSA Type: cA3M 0 or A3M 1", typeid(int), (void *) &msaType, "^[0-2]{1}$"),
// extractalignedregion
PARAM_EXTRACT_MODE(PARAM_EXTRACT_MODE_ID,"--extract-mode", "Extract mode", "Query 1, Target 2", typeid(int), (void *) &extractMode, "^[1-2]{1}$"),
// convertkb
PARAM_KB_COLUMNS(PARAM_KB_COLUMNS_ID, "--kb-columns", "UniprotKB Columns", "list of indices of UniprotKB columns to be extracted", typeid(std::string), (void *) &kbColumns, ""),
PARAM_COUNT_CHARACTER(PARAM_COUNT_CHARACTER_ID, "--count-char", "Count Char", "character to count", typeid(std::string), (void *) &countCharacter, "")
{
    
    // alignment
    align.push_back(PARAM_SUB_MAT);
    align.push_back(PARAM_ADD_BACKTRACE);
    align.push_back(PARAM_ALIGNMENT_MODE);
    align.push_back(PARAM_E);
    align.push_back(PARAM_MIN_SEQ_ID);
    align.push_back(PARAM_C);
    align.push_back(PARAM_MAX_SEQ_LEN);
    align.push_back(PARAM_MAX_SEQS);
    align.push_back(PARAM_NO_COMP_BIAS_CORR);
    //    alignment.push_back(PARAM_NUCL);
    align.push_back(PARAM_PROFILE);
    align.push_back(PARAM_REALIGN);
    align.push_back(PARAM_MAX_REJECTED);
    align.push_back(PARAM_FRAG_MERGE);
    align.push_back(PARAM_INCLUDE_IDENTITY);
    align.push_back(PARAM_THREADS);
    align.push_back(PARAM_V);
    
    // prefilter
    prefilter.push_back(PARAM_SUB_MAT);
    prefilter.push_back(PARAM_S);
    prefilter.push_back(PARAM_K);
    prefilter.push_back(PARAM_K_SCORE);
    prefilter.push_back(PARAM_ALPH_SIZE);
    prefilter.push_back(PARAM_MAX_SEQ_LEN);
    prefilter.push_back(PARAM_PROFILE);
    //    prefilter.push_back(PARAM_NUCL);
    prefilter.push_back(PARAM_MAX_SEQS);
    prefilter.push_back(PARAM_RES_LIST_OFFSET);
    prefilter.push_back(PARAM_SPLIT);
    prefilter.push_back(PARAM_SPLIT_MODE);
    prefilter.push_back(PARAM_NO_COMP_BIAS_CORR);
    prefilter.push_back(PARAM_DIAGONAL_SCORING);
    prefilter.push_back(PARAM_MIN_DIAG_SCORE);
    prefilter.push_back(PARAM_INCLUDE_IDENTITY);
    prefilter.push_back(PARAM_SPACED_KMER_MODE);
    prefilter.push_back(PARAM_THREADS);
    prefilter.push_back(PARAM_V);
    
    // clustering
    clust.push_back(PARAM_CLUSTER_MODE);
    clust.push_back(PARAM_MAX_SEQS);
    clust.push_back(PARAM_V);
    clust.push_back(PARAM_MAXITERATIONS);
    clust.push_back(PARAM_SIMILARITYSCORE);
    clust.push_back(PARAM_THREADS);
    
    // find orf
    onlyverbosity.push_back(PARAM_V);
    
    // convertprofiledb
    convertprofiledb.push_back(PARAM_SUB_MAT);
    convertprofiledb.push_back(PARAM_PROFILE_TYPE);
    convertprofiledb.push_back(PARAM_V);
    
    // create fasta
    createFasta.push_back(PARAM_USE_HEADER);
    createFasta.push_back(PARAM_V);
    
    // result2profile
    result2profile.push_back(PARAM_SUB_MAT);
    result2profile.push_back(PARAM_PROFILE);
    result2profile.push_back(PARAM_E_PROFILE);
    result2profile.push_back(PARAM_NO_COMP_BIAS_CORR);
    result2profile.push_back(PARAM_WG);
    result2profile.push_back(PARAM_FILTER_MAX_SEQ_ID);
    result2profile.push_back(PARAM_FILTER_QID);
    result2profile.push_back(PARAM_FILTER_QSC);
    result2profile.push_back(PARAM_FILTER_COV);
    result2profile.push_back(PARAM_FILTER_NDIFF);
    result2profile.push_back(PARAM_PCA);
    result2profile.push_back(PARAM_PCB);
    result2profile.push_back(PARAM_THREADS);
    result2profile.push_back(PARAM_V);
    //result2profile.push_back(PARAM_FIRST_SEQ_REP_SEQ);
    
    //result2stats
    result2stats.push_back(PARAM_STAT);
    
    // format alignment
    convertalignments.push_back(PARAM_FORMAT_MODE);
    //convertalignments.push_back(PARAM_THREADS);
    convertalignments.push_back(PARAM_V);
    // result2msa
    result2msa.push_back(PARAM_SUB_MAT);
    result2msa.push_back(PARAM_PROFILE);
    result2msa.push_back(PARAM_E_PROFILE);
    result2msa.push_back(PARAM_ALLOW_DELETION);
    result2msa.push_back(PARAM_ADD_INTERNAL_ID);
    result2msa.push_back(PARAM_NO_COMP_BIAS_CORR);
    result2msa.push_back(PARAM_FILTER_MAX_SEQ_ID);
    result2msa.push_back(PARAM_FILTER_QID);
    result2msa.push_back(PARAM_FILTER_QSC);
    result2msa.push_back(PARAM_FILTER_COV);
    result2msa.push_back(PARAM_FILTER_NDIFF);
    result2msa.push_back(PARAM_THREADS);
    result2msa.push_back(PARAM_V);
    result2msa.push_back(PARAM_COMPRESS_MSA);
    result2msa.push_back(PARAM_SUMMARIZE_HEADER);
    result2msa.push_back(PARAM_SUMMARY_PREFIX);
    result2msa.push_back(PARAM_REPSEQ);
    //result2msa.push_back(PARAM_FIRST_SEQ_REP_SEQ);
    
    // extract orf
    extractorfs.push_back(PARAM_ORF_MIN_LENGTH);
    extractorfs.push_back(PARAM_ORF_MAX_LENGTH);
    extractorfs.push_back(PARAM_ORF_MAX_GAP);
    extractorfs.push_back(PARAM_ORF_SKIP_INCOMPLETE);
    extractorfs.push_back(PARAM_ORF_LONGEST);
    extractorfs.push_back(PARAM_ORF_EXTENDMIN);
    extractorfs.push_back(PARAM_ORF_FORWARD_FRAMES);
    extractorfs.push_back(PARAM_ORF_REVERSE_FRAMES);
    extractorfs.push_back(PARAM_USE_HEADER);
    extractorfs.push_back(PARAM_ID_OFFSET);
    
    // splitdb
    splitdb.push_back(PARAM_SPLIT);
    splitdb.push_back(PARAM_SPLIT_AMINOACID);
    
    // create index
    createindex.push_back(PARAM_SUB_MAT);
    createindex.push_back(PARAM_K);
    createindex.push_back(PARAM_ALPH_SIZE);
    createindex.push_back(PARAM_MAX_SEQ_LEN);
    createindex.push_back(PARAM_SPLIT);
    createindex.push_back(PARAM_SPACED_KMER_MODE);
    createindex.push_back(PARAM_THREADS);
    createindex.push_back(PARAM_V);
    
    // create db
    createdb.push_back(PARAM_MAX_SEQ_LEN);
    createdb.push_back(PARAM_DONT_SPLIT_SEQ_BY_LEN);
    createdb.push_back(PARAM_USE_HEADER);
    createdb.push_back(PARAM_ID_OFFSET);
    createdb.push_back(PARAM_V);
    
    // convert2fasta
    convert2fasta.push_back(PARAM_USE_HEADER_FILE);
    convert2fasta.push_back(PARAM_V);

    // result2flat
    result2flat.push_back(PARAM_USE_HEADER);
    result2flat.push_back(PARAM_V);

    // gff2db
    gff2ffindex.push_back(PARAM_GFF_TYPE);
    gff2ffindex.push_back(PARAM_USE_HEADER);
    gff2ffindex.push_back(PARAM_ID_OFFSET);
    gff2ffindex.push_back(PARAM_V);
    
    searchworkflow = combineList(align, prefilter);
    searchworkflow = combineList(searchworkflow, result2profile);
    searchworkflow.push_back(PARAM_NUM_ITERATIONS);
    searchworkflow.push_back(PARAM_START_SENS);
    searchworkflow.push_back(PARAM_SENS_STEP_SIZE);
    searchworkflow.push_back(PARAM_RUNNER);
    
    
    clusteringWorkflow = combineList(prefilter, align);
    clusteringWorkflow = combineList(clusteringWorkflow, clust);
    clusteringWorkflow.push_back(PARAM_CASCADED);
    clusteringWorkflow.push_back(PARAM_REMOVE_TMP_FILES);
    clusteringWorkflow.push_back(PARAM_RUNNER);
    
    clusterUpdateSearch = removeParameter(searchworkflow,PARAM_MAX_SEQS);
    clusterUpdateClust = removeParameter(clusteringWorkflow,PARAM_MAX_SEQS);
    clusterUpdate = combineList(clusterUpdateSearch, clusterUpdateClust);
    
    // translate nucleotide
    translatenucs.push_back(PARAM_TRANSLATION_TABLE);
    translatenucs.push_back(PARAM_V);
    
    // createseqfiledb
    createseqfiledb.push_back(PARAM_MIN_SEQUENCES);
    createseqfiledb.push_back(PARAM_MAX_SEQUENCES);
    createseqfiledb.push_back(PARAM_HH_FORMAT);
    createseqfiledb.push_back(PARAM_THREADS);
    createseqfiledb.push_back(PARAM_V);
    
    // filterDb
    filterDb.push_back(PARAM_FILTER_COL);
    filterDb.push_back(PARAM_FILTER_REGEX);
    filterDb.push_back(PARAM_FILTER_POS);
    filterDb.push_back(PARAM_FILTER_FILE);
    filterDb.push_back(PARAM_MAPPING_FILE);
    filterDb.push_back(PARAM_THREADS);
    filterDb.push_back(PARAM_V);
    filterDb.push_back(PARAM_TRIM_TO_ONE_COL);
    filterDb.push_back(PARAM_EXTRACT_LINES);
    filterDb.push_back(PARAM_COMP_OPERATOR);
    filterDb.push_back(PARAM_COMP_VALUE);
    
    
    // swapreults
    swapresults.push_back(PARAM_SUB_MAT);
    swapresults.push_back(PARAM_MAX_SEQ_LEN);
    swapresults.push_back(PARAM_THREADS);
    swapresults.push_back(PARAM_V);
    
    // subtractdbs
    subtractdbs.push_back(PARAM_THREADS);
    subtractdbs.push_back(PARAM_E_PROFILE);
    subtractdbs.push_back(PARAM_V);
    
    //evaluationscores
    evaluationscores.push_back(PARAM_EVALUATION_ALLVSALL);
    evaluationscores.push_back(PARAM_EVALUATION_RANDOMIZEDREPRESENTATIVE);
    evaluationscores.push_back(PARAM_EVALUATION_USE_SEQUENCEHEADER);
    
    // clusthash
    clusthash.push_back(PARAM_SUB_MAT);
    clusthash.push_back(PARAM_ALPH_SIZE);
    clusthash.push_back(PARAM_MIN_SEQ_ID);
    clusthash.push_back(PARAM_MAX_SEQ_LEN);
    clusthash.push_back(PARAM_THREADS);
    clusthash.push_back(PARAM_V);
    
    // linearfilter
    linearfilter.push_back(PARAM_SUB_MAT);
    linearfilter.push_back(PARAM_ALPH_SIZE);
    linearfilter.push_back(PARAM_KMER_PER_SEQ);
    linearfilter.push_back(PARAM_K);
    linearfilter.push_back(PARAM_C);
    linearfilter.push_back(PARAM_MAX_SEQ_LEN);
    linearfilter.push_back(PARAM_THREADS);
    linearfilter.push_back(PARAM_V);
    // result2newick
    result2newick.push_back(PARAM_THREADS);
    result2newick.push_back(PARAM_V);
    
    // mergedbs
    mergedbs.push_back(PARAM_MERGE_PREFIXES);
    mergedbs.push_back(PARAM_V);
    
    // summarize
    summarizeheaders.push_back(PARAM_SUMMARY_PREFIX);
    summarizeheaders.push_back(PARAM_V);
    
    // diff
    diff.push_back(PARAM_THREADS);
    diff.push_back(PARAM_V);
    
    // prefixid
    prefixid.push_back(PARAM_MAPPING_FILE);
    prefixid.push_back(PARAM_THREADS);
    prefixid.push_back(PARAM_V);
    
    // annoate
    summarizetabs.push_back(PARAM_OVERLAP);
    summarizetabs.push_back(PARAM_E);
    summarizetabs.push_back(PARAM_C);
    summarizetabs.push_back(PARAM_THREADS);
    summarizetabs.push_back(PARAM_V);
    
    // annoate
    extractdomains.push_back(PARAM_SUB_MAT);
    extractdomains.push_back(PARAM_MSA_TYPE);
    extractdomains.push_back(PARAM_E);
    extractdomains.push_back(PARAM_C);
    extractdomains.push_back(PARAM_THREADS);
    extractdomains.push_back(PARAM_V);
    
    // concatdbs
    dbconcat.push_back(PARAM_PRESERVEKEYS);
    
    // extractalignedregion
    extractalignedregion.push_back(PARAM_EXTRACT_MODE);
    extractalignedregion.push_back(PARAM_THREADS);
    extractalignedregion.push_back(PARAM_V);
    
    // count
    count.push_back(PARAM_COUNT_CHARACTER);
    count.push_back(PARAM_THREADS);
    count.push_back(PARAM_V);
    
    // convertkb
    convertkb.push_back(PARAM_KB_COLUMNS);
    convertkb.push_back(PARAM_V);
    
    //checkSaneEnvironment();
    setDefaults();
}

void Parameters::printUsageMessage(const Command& command,
                                   const int outputFlag){
    const std::vector<MMseqsParameter>& parameters = *command.params;
    
    std::ostringstream ss;
    ss << "mmseqs " << command.cmd << ":\n";
    ss << (command.longDescription != NULL ? command.longDescription : command.shortDescription) << "\n\n";
    
    if(command.citations > 0) {
        ss << "Please cite:\n";
        if(command.citations & CITATION_MMSEQS2) {
            ss << "Steinegger, M. & Soding, J. Sensitive protein sequence searching for the analysis of massive data sets. bioRxiv XXXX (2016)\n\n";
        }
        
        if(command.citations & CITATION_MMSEQS1) {
            ss << "Hauser, M., Steinegger, M. & Soding, J. MMseqs software suite for fast and deep clustering and searching of large protein sequence sets. Bioinformatics, 32(9), 1323-1330 (2016). \n\n";
        }
        
        if(command.citations & CITATION_UNICLUST) {
            ss << "Mirdita, M., von den Driesch, L., Galiez, C., Martin M., Soding J. & Steinegger M. Uniclust databases of clustered and deeply annotated protein sequences and alignments. In revision. \n\n";
        }
    }
    
    ss << "© " << command.author << "\n\n";
    ss << "Usage: " << command.usage << (parameters.size() > 0 ? " [options]" : "") << "\n\n";
    
    struct {
        const char* title;
        int category;
    } categories[] = {
        {"prefilter",MMseqsParameter::COMMAND_PREFILTER},
        {"align",    MMseqsParameter::COMMAND_ALIGN},
        {"clust",    MMseqsParameter::COMMAND_CLUST},
        {"clustlinear", MMseqsParameter::COMMAND_CLUSTLINEAR},
        {"profile",  MMseqsParameter::COMMAND_PROFILE},
        {"misc",     MMseqsParameter::COMMAND_MISC},
        {"common",   MMseqsParameter::COMMAND_COMMON},
    };
    
    size_t maxWidth = 0;
    for(size_t i = 0; i < parameters.size(); i++) {
        maxWidth = std::max(strlen(parameters[i].name), maxWidth);
    }
    maxWidth+=2; // space in front of options
    
    // header
    ss << std::setprecision(1) << std::fixed;
    for(size_t i = 0; i < ARRAY_SIZE(categories); ++i) {
        bool categoryFound = false;
        for (size_t j = 0; j < parameters.size(); j++) {
            const MMseqsParameter &par = parameters[j];
            if (par.category & categories[i].category) {
                int others = (par.category ^ categories[i].category);
                if(others & outputFlag)
                    continue;
                categoryFound = true;
                break;
            }
        }
        if(categoryFound){
            std::string title(categories[i].title);
            title.append(" options");
            ss << std::left << std::setw(maxWidth) << title << "\t";
            ss << std::left << std::setw(10) << "default" << "\t";
            ss << "description [value range]" << std::endl;
            
            // body
            for (size_t j = 0; j < parameters.size(); j++) {
                const MMseqsParameter &par = parameters[j];
                if(par.category & categories[i].category){
                    ss << std::left << std::setw(maxWidth) << "  " + std::string(par.name) << "\t";
                    ss << std::boolalpha << std::left << std::setw(6);
                    if (par.type == typeid(int)) {
                        ss << std::left << std::setw(10) << *((int *) par.value);
                    } else if (par.type == typeid(float)) {
                        ss << std::left << std::setw(10) << *((float *) par.value);
                    } else if (par.type == typeid(bool)) {
                        bool flag = *((bool *) par.value);
                        std::string flagOutput = (flag) ? "true" : "false";
                        ss << std::left << std::setw(10) << flagOutput;
                    } else if (par.type == typeid(std::string)) {
                        std::string &out = *((std::string *) par.value);
                        ss << std::left << std::setw(10) << out;
                        //            for(std::string::const_iterator j = out.begin(); j != out.end(); ++j) {
                        //                if(*j == '\n') {
                        //                    ss << "\\n";
                        //                } else if (*j == '\t') {
                        //                    ss << "\\t";
                        //                } else {
                        //                    ss << *j;
                        //                }
                        //            }
                    }
                    ss << "\t";
                    ss << std::left << std::setw(60) << par.description << std::endl;
                }
            }
            ss << "\n";
        }
    }
    Debug(Debug::INFO) << ss.str();
}

int compileRegex(regex_t * regex, const char * regexText){
    int status = regcomp(regex, regexText, REG_EXTENDED | REG_NEWLINE);
    if (status != 0 ){
        Debug(Debug::ERROR) << "Error in regex " << regexText << "\n";
        EXIT(EXIT_FAILURE);
    }
    return 0;
}

void Parameters::parseParameters(int argc, const char* pargv[],
                                 const Command& command,
                                 size_t requiredParameterCount,
                                 bool printPar,
                                 bool isVariadic,
                                 int outputFlag)
{
    std::vector<std::string> getFilename;
    std::vector<MMseqsParameter>& par = *command.params;
    size_t parametersFound = 0;
    for(int argIdx = 0; argIdx < argc; argIdx++ ){
        // it is a parameter if it starts with - or --
        if ((pargv[argIdx][0] == '-' && pargv[argIdx][1] == '-') || (pargv[argIdx][0] == '-')) {
            std::string parameter(pargv[argIdx]);
            bool hasUnrecognizedParameter = true;
            for(size_t parIdx = 0; parIdx < par.size(); parIdx++){
                if(parameter.compare(par[parIdx].name) == 0) {
                    if (typeid(bool) != par[parIdx].type && argIdx + 1 == argc) {
                        printUsageMessage(command, outputFlag);
                        Debug(Debug::ERROR) << "Missing argument " << par[parIdx].name << "\n";
                        EXIT(EXIT_FAILURE);
                    }
                    
                    if (par[parIdx].wasSet) {
                        printUsageMessage(command, outputFlag);
                        Debug(Debug::ERROR) << "Duplicate parameter " << par[parIdx].name << "\n";
                        EXIT(EXIT_FAILURE);
                    }
                    
                    if (typeid(int) == par[parIdx].type) {
                        regex_t regex;
                        compileRegex(&regex, par[parIdx].regex);
                        int nomatch = regexec(&regex, pargv[argIdx+1], 0, NULL, 0);
                        regfree(&regex);
                        // if no match found or two matches found (we want exactly one match)
                        if (nomatch){
                            printUsageMessage(command, outputFlag);
                            Debug(Debug::ERROR) << "Error in argument " << par[parIdx].name << "\n";
                            EXIT(EXIT_FAILURE);
                        }else{
                            *((int *) par[parIdx].value) = atoi(pargv[argIdx+1]);
                            par[parIdx].wasSet = true;
                        }
                        argIdx++;
                    } else if (typeid(float) == par[parIdx].type) {
                        regex_t regex;
                        compileRegex(&regex, par[parIdx].regex);
                        int nomatch = regexec(&regex, pargv[argIdx+1], 0, NULL, 0);
                        regfree(&regex);
                        if (nomatch){
                            printUsageMessage(command, outputFlag);
                            Debug(Debug::ERROR) << "Error in argument " << par[parIdx].name << "\n";
                            EXIT(EXIT_FAILURE);
                        }else{
                            double input = strtod(pargv[argIdx+1], NULL);
                            *((float *) par[parIdx].value) = static_cast<float>(input);
                            par[parIdx].wasSet = true;
                        }
                        argIdx++;
                    } else if (typeid(std::string) == par[parIdx].type) {
                        std::string val(pargv[argIdx+1]);
                        if(val.length() != 0){
                            std::string * currVal = ((std::string *)par[parIdx].value);
                            currVal->assign( val );
                            par[parIdx].wasSet = true;
                        }
                        argIdx++;
                    } else if (typeid(bool) == par[parIdx].type) {
                        bool * value = (bool *) par[parIdx].value;
                        par[parIdx].wasSet = true;
                        // toggle Value
                        *value = !*value;
                    } else {
                        Debug(Debug::ERROR) << "Wrong parameter type in parseParameters. Please inform the developers\n";
                        EXIT(EXIT_FAILURE);
                    }
                    
                    hasUnrecognizedParameter = false;
                    continue;
                }
            }
            
            if (hasUnrecognizedParameter) {
                printUsageMessage(command, outputFlag);
                Debug(Debug::ERROR) << "Unrecognized parameter " << parameter << "\n";

                // Suggest some parameter that the user might have meant
                std::vector<MMseqsParameter>::const_iterator index = par.end();
                size_t minDistance = SIZE_MAX;
                for (std::vector<MMseqsParameter>::const_iterator it = par.begin(); it != par.end(); ++it) {
                    size_t distance = DistanceCalculator::levenshteinDistance(parameter, (*it).name);
                    if(distance < minDistance) {
                        minDistance = distance;
                        index = it;
                    }
                }

                if(index != par.end()) {
                    Debug(Debug::ERROR) << "Did you mean \"" << (*index).name << "\"?\n";
                }

                EXIT(EXIT_FAILURE);
            }
            
            parametersFound++;
        } else { // it is a filename if its not a parameter
            getFilename.push_back(pargv[argIdx]);
        }
    }
    
    Debug::setDebugLevel(verbosity);
#ifdef OPENMP
    omp_set_num_threads(threads);
#endif
    if (profile){
        querySeqType  = Sequence::HMM_PROFILE;
        targetSeqType = Sequence::AMINO_ACIDS;
    }
    if (nucl){
        querySeqType  = Sequence::NUCLEOTIDES;
        targetSeqType = Sequence::NUCLEOTIDES;
    }
    
    if (querySeqType == Sequence::NUCLEOTIDES){
        alphabetSize = 5;
    }
    
    const size_t MAX_DB_PARAMETER = 5;
    
    if (requiredParameterCount > MAX_DB_PARAMETER) {
        Debug(Debug::ERROR) << "Use argv if you need more than " << MAX_DB_PARAMETER << " db parameters" << "\n";
        EXIT(EXIT_FAILURE);
    }
    
    if (getFilename.size() < requiredParameterCount){
        printUsageMessage(command, outputFlag);
        Debug(Debug::ERROR) << requiredParameterCount << " Database paths are required" << "\n";
        EXIT(EXIT_FAILURE);
    }
    
    switch (std::min(getFilename.size(), MAX_DB_PARAMETER)) {
        case 5:
            db5 = getFilename[4];
            db5Index = db5;
            db5Index.append(".index");
        case 4:
            db4 = getFilename[3];
            db4Index = db4;
            db4Index.append(".index");
        case 3:
            db3 = getFilename[2];
            db3Index = db3;
            db3Index.append(".index");
        case 2:
            db2 = getFilename[1];
            db2Index = db2;
            db2Index.append(".index");
        case 1:
            db1 = getFilename[0];
            db1Index = db1;
            db1Index.append(".index");
            break;
        default:
            // Do not abort execution if we expect a variable amount of parameters
            if(isVariadic)
                break;
        case 0:
            printUsageMessage(command, outputFlag);
            Debug(Debug::ERROR) << "Unrecognized parameters!" << "\n";
            printParameters(argc, pargv, par);
            EXIT(EXIT_FAILURE);
    }
    if(printPar == true) {
        printParameters(argc, pargv, par);
    }
}

void Parameters::printParameters(int argc, const char* pargv[],
                                 const std::vector<MMseqsParameter> &par){
    Debug(Debug::INFO) << "Program call:\n";
    for (int i = 0; i < argc; i++)
        Debug(Debug::INFO) << pargv[i] << " ";
    Debug(Debug::INFO) << "\n\n";
    
    size_t maxWidth = 0;
    for(size_t i = 0; i < par.size(); i++) {
        maxWidth = std::max(strlen(par[i].display), maxWidth);
    }
    
    std::stringstream ss;
    ss << std::boolalpha;
    
#ifdef GIT_SHA1
#define str2(s) #s
#define str(s) str2(s)
    std::string gitHash(str(GIT_SHA1));
    ss << std::setw(maxWidth) << std::left  << "MMseqs Version:" << "\t" << gitHash << "\n";
#undef str
#undef str2
#endif
    
    for (size_t i = 0; i < par.size(); i++) {
        ss << std::setw(maxWidth) << std::left << par[i].display << "\t";
        if(typeid(int) == par[i].type ){
            ss << *((int *)par[i].value);
        } else if(typeid(float) == par[i].type ){
            ss << *((float *)par[i].value);
        }else if(typeid(std::string) == par[i].type ){
            ss << *((std::string *) par[i].value);
        }else if (typeid(bool) == par[i].type){
            ss << *((bool *)par[i].value);
        }
        ss << "\n";
    }
    
    Debug(Debug::INFO) << ss.str() << "\n";
}

void Parameters::checkSaneEnvironment() {
    bool isInsane = false;
    
    char* mmdirStr = getenv("MMDIR");
    if (mmdirStr == NULL){
        Debug(Debug::ERROR) << "Please set the environment variable $MMDIR to your MMSEQS installation directory.\n";
        isInsane = true;
    }
    
    if(isInsane) {
        EXIT(EXIT_FAILURE);
    }
}

void Parameters::setDefaults() {
    scoringMatrixFile = "blosum62.out";
    
    kmerSize =  0;
    kmerScore = INT_MAX;
    alphabetSize = 21;
    maxSeqLen = MAX_SEQ_LEN; // 2^16
    maxResListLen = 300;
    sensitivity = 4;
    split = AUTO_SPLIT_DETECTION;
    splitMode = DETECT_BEST_DB_SPLIT;
    splitAA = false;
    querySeqType  = Sequence::AMINO_ACIDS;
    targetSeqType = Sequence::AMINO_ACIDS;
    
    // search workflow
    numIterations = 1;
    startSens = 4;
    sensStepSize = 1;
    
    
    threads = 1;
#ifdef OPENMP
#ifdef _SC_NPROCESSORS_ONLN
    threads = sysconf(_SC_NPROCESSORS_ONLN);
#endif
    if(threads  <= 1){
        threads = Util::omp_thread_count();
    }
#endif
    compBiasCorrection = 1;
    diagonalScoring = 1;
    minDiagScoreThr = 15;
    spacedKmer = true;
    profile = false;
    nucl = false;
    includeIdentity = false;
    alignmentMode = ALIGNMENT_MODE_FAST_AUTO;
    evalThr = 0.001;
    covThr = 0.0;
    fragmentMerge = false;
    maxRejected = INT_MAX;
    seqIdThr = 0.0;
    addBacktrace = false;
    realign = false;
    clusteringMode = SET_COVER;
    validateClustering = 0;
    cascaded = false;
    resListOffset = 0;
    
    // affinity clustering
    maxIteration=1000;
    similarityScoreType=APC_SEQID;
    
    // workflow
    const char *runnerEnv = getenv("RUNNER");
    if (runnerEnv != NULL) {
        runner = runnerEnv;
    } else {
        runner = "";
    }
    
    // Clustering workflow
    removeTmpFiles = false;
    
    // convertprofiledb
    profileMode = PROFILE_MODE_HMM;
    
    // createdb
    splitSeqByLen = true;
    
    
    // format alignment
    formatAlignmentMode = FORMAT_ALIGNMENT_BLAST_TAB;
    
    // result2msa
    allowDeletion = false;
    addInternalId = false;
    compressMSA = false;
    summarizeHeader = false;
    summaryPrefix = "cl";
    onlyRepSeq = false;
    compressMSA = false;
    
    // result2profile
    evalProfile = evalThr;
    filterMaxSeqId = 0.9;
    qid = 0.0;           // default for minimum sequence identity with query
    qsc = -20.0f;        // default for minimum score per column with query
    cov = 0.0;           // default for minimum coverage threshold
    Ndiff = 100;         // pick Ndiff most different sequences from alignment
    wg = false;
    pca = 1.0;
    pcb = 1.5;
    useConsensus = true;
    
    // logging
    verbosity = Debug::INFO;
    
    //extractorfs
    orfMinLength = 1;
    orfMaxLength = INT_MAX;
    orfMaxGaps = INT_MAX;
    orfSkipIncomplete = false;
    orfLongest = false;
    orfExtendMin = false;
    forwardFrames = "1,2,3";
    reverseFrames = "1,2,3";
    
    // createdb
    useHeader = false;
    identifierOffset = 0;
    
    // convert2fasta
    useHeaderFile = false;
    
    // translate nucleotide
    translationTable = 1;
    
    // createseqfiledb
    minSequences = 1;
    maxSequences = INT_MAX;
    hhFormat = false;
    
    // filterDb
    filterColumn = 1;
    filterColumnRegex = "^.*$";
    positiveFilter = true;
    filteringFile = "";
    trimToOneColumn = false;
    extractLines = 0;
    compOperator = "";
    compValue = 0;
    
    // concatdbs
    preserveKeysB = false;
    
    // mergedbs
    mergePrefixes = "";
    
    // evaluationscores
    allVsAll = false;
    randomizedRepresentative = false;
    
    // summarizetabs
    overlap = 0.0f;
    msaType = 0;
    
    // extractalignedregion
    extractMode = EXTRACT_TARGET;
    
    // convertkb
    kbColumns = "";
    
    // linearcluster
    kmersPerSequence = 20;
    
    // count
    countCharacter = "\n";
}

std::vector<MMseqsParameter> Parameters::combineList(std::vector<MMseqsParameter> &par1,
                                                     std::vector<MMseqsParameter> &par2) {
    std::vector<MMseqsParameter> retVec;
    std::vector< std::vector<MMseqsParameter>> tmp;
    tmp.push_back(par1);
    tmp.push_back(par2);
    for(size_t z = 0; z < tmp.size(); z++) {
        std::vector<MMseqsParameter> currPar = tmp[z];
        for (size_t i = 0; i < currPar.size(); i++) {
            bool addPar = true;
            for (size_t j = 0; j < retVec.size(); j++) {
                if (currPar[i].uniqid == retVec[j].uniqid)
                    addPar = false;
            }
            if (addPar == true) {
                retVec.push_back(currPar[i]);
            }
        }
    }
    return retVec;
}

std::string Parameters::createParameterString(std::vector<MMseqsParameter> &par) {
    std::stringstream ss;
    for (size_t i = 0; i < par.size(); i++) {
        if(typeid(int) == par[i].type ){
            ss << par[i].name << " ";
            ss << *((int *)par[i].value) << " ";
        } else if(typeid(float) == par[i].type ){
            ss << par[i].name << " ";
            ss << *((float *)par[i].value) << " ";
        }else if(typeid(std::string) == par[i].type ){
            if (*((std::string *) par[i].value)  != "")
            {
                ss << par[i].name << " ";
                ss << *((std::string *) par[i].value) << " ";
            }
        }else if (typeid(bool) == par[i].type){
            bool val = *((bool *)(par[i].value));
            if(val == true){
                ss << par[i].name << " ";
            }
        } else {
            Debug(Debug::ERROR) << "Wrong parameter type. Please inform the developers\n";
            EXIT(EXIT_FAILURE);
        }
    }
    return ss.str();
}

std::vector<MMseqsParameter> Parameters::removeParameter(std::vector<MMseqsParameter> par,MMseqsParameter x){
    std::vector<MMseqsParameter> newParamList;
    for (std::vector<MMseqsParameter>::iterator i = par.begin();i!=par.end();i++)
    {
        if (i->name != x.name)
            newParamList.push_back(*i);
    }
    return newParamList;
}<|MERGE_RESOLUTION|>--- conflicted
+++ resolved
@@ -2,11 +2,8 @@
 #include "Sequence.h"
 #include "Debug.h"
 #include "Util.h"
-<<<<<<< HEAD
 #include <unistd.h>
-=======
 #include "DistanceCalculator.h"
->>>>>>> 3384fa7f
 
 #include <iomanip>
 #include <regex.h>
