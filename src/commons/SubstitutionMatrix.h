--- conflicted
+++ resolved
@@ -28,13 +28,10 @@
                                                 const size_t profileAASize,
                                                 const int N,
                                                 size_t alphabetSize);
-<<<<<<< HEAD
-=======
         static void calcProfileProfileLocalAaBiasCorrectionAln(int8_t *profileScores,
                                                              int N,
                                                              size_t alphabetSize,
                                                              BaseMatrix *subMat);
->>>>>>> c1901282
         static void calcGlobalAaBiasCorrection(const BaseMatrix * m,
                                                short *profileScores,
                                                float *pNullBuffer,
