#include "Debug.h"
#include "Util.h"
#include "Command.h"
#include "DistanceCalculator.h"
#include "Timer.h"

#ifndef NEON
#include <CpuInfo.h>
#endif

#include <iomanip>

extern const char *binary_name;
extern const char *tool_name;
extern const char *tool_introduction;
extern const char *main_author;
extern const char *version;
extern const char *show_extended_help;
extern const char *show_bash_info;
extern bool hide_base_commands;

extern std::vector<Command> commands;
extern std::vector<Command> baseCommands;
extern std::vector<Categories> categories;

void checkCpu() {
#ifndef NEON
    CpuInfo info;
    if (info.HW_x64 == false) {
        Debug(Debug::ERROR) << "64-bit system is required to run MMseqs2.\n";
        EXIT(EXIT_FAILURE);
    }
#ifdef SEE
    if(info.HW_SSE41 == false) {
        Debug(Debug::ERROR) << "SSE4.1 is required to run MMseqs2.\n";
        EXIT(EXIT_FAILURE);
    }
#endif
#ifdef AVX2
    if (info.HW_AVX2 == false) {
        Debug(Debug::ERROR) << "Your machine does not support AVX2.\n";
        if (info.HW_SSE41 == true) {
            Debug(Debug::ERROR) << "Please recompile with SSE4.1: cmake -DHAVE_SSE4_1=1 \n";
        } else {
            Debug(Debug::ERROR) << "SSE4.1 is the minimum requirement to run MMseqs2.\n";
        }
        EXIT(EXIT_FAILURE);
    }
#endif
#endif
}

Command *getCommandByName(const char *s) {
    for (size_t i = 0; i < commands.size(); i++) {
        Command &p = commands[i];
        if (!strcmp(s, p.cmd))
            return &p;
    }
    for (size_t i = 0; i < baseCommands.size(); i++) {
        Command &p = baseCommands[i];
        if (!strcmp(s, p.cmd))
            return &p;
    }
    return NULL;
}

int runCommand(Command *p, int argc, const char **argv) {
    Timer timer;
    int status = p->commandFunction(argc, argv, *p);
    Debug(Debug::INFO) << "Time for processing: " << timer.lap() << "\n";
    return status;
}

void printUsage(bool showExtended) {
    std::stringstream usage;
    usage << tool_introduction << "\n\n";
    usage << tool_name << " Version: " << version << "\n";
    usage << "© " << main_author << "\n";

    std::vector<int> showCategoryHeader(categories.size(), 0);
    for (size_t i = 0; i < categories.size(); ++i) {
        for (size_t j = 0; j < commands.size(); j++) {
            Command &p = commands[j];
            if (p.mode == categories[i].mode) {
                showCategoryHeader[i] = 1;
                break;
            }
        }
        if (hide_base_commands) {
            continue;
        }
        for (size_t j = 0; j < baseCommands.size(); j++) {
            Command &p = baseCommands[j];
            if (p.mode == categories[i].mode) {
                showCategoryHeader[i] = 1;
                break;
            }
        }
    }


    for (size_t i = 0; i < categories.size(); ++i) {
        if (showExtended == false
            && categories[i].mode != COMMAND_MAIN && categories[i].mode != COMMAND_EASY
            && categories[i].mode != COMMAND_FORMAT_CONVERSION && categories[i].mode != COMMAND_TAXONOMY) {
            // TODO not ready for prime time yet
            // && categories[i].mode != COMMAND_MULTIHIT) {
            continue;
        }

        if (showCategoryHeader[i] == 0) {
            continue;
        }

        usage << "\n" << std::setw(20) << categories[i].title << "\n";
        for (size_t j = 0; j < commands.size(); j++) {
            struct Command &p = commands[j];
            if (p.mode == categories[i].mode) {
                usage << std::left << std::setw(20) << "  " + std::string(p.cmd) << "\t" << p.shortDescription << "\n";
            }
        }
        if (hide_base_commands) {
            continue;
        }
        for (size_t j = 0; j < baseCommands.size(); j++) {
            struct Command &p = baseCommands[j];
            if (p.mode == categories[i].mode) {
                usage << std::left << std::setw(20) << "  " + std::string(p.cmd) << "\t" << p.shortDescription << "\n";
            }
        }
    }

    if (show_extended_help != NULL) {
        if (showExtended == false) {
            usage << "\n\nAn extended list of all tools can be obtained by calling '" << binary_name << " -h'.\n";
        }
    }
    if (show_bash_info != NULL) {
        usage  << "\nBash completion for tools and parameters can be installed by adding \"source MMSEQS_HOME/util/bash-completion.sh\" to your \"$HOME/.bash_profile\".\nInclude the location of the " << tool_name << " binary in your \"$PATH\" environment variable.";
    }
    Debug(Debug::INFO) << usage.str() << "\n";
}

int shellcompletion(int argc, const char **argv) {
    // mmseqs programs
    if (argc == 0) {
        for (size_t i = 0; i < commands.size(); i++) {
            struct Command &p = commands[i];
            if (p.mode == COMMAND_HIDDEN)
                continue;
            Debug(Debug::INFO) << p.cmd << " ";
        }
        if (hide_base_commands == false) {
            for (size_t i = 0; i < baseCommands.size(); i++) {
                struct Command &p = baseCommands[i];
                if (p.mode == COMMAND_HIDDEN)
                    continue;
                Debug(Debug::INFO) << p.cmd << " ";
            }
        }
        Debug(Debug::INFO) << "\n";
    }

    // mmseqs parameters for given program
    if (argc == 1) {
        for (size_t i = 0; i < commands.size(); i++) {
            struct Command &p = commands[i];
            if (strcmp(p.cmd, argv[0]) != 0) {
                continue;
            }
            if (p.params == NULL) {
                continue;
            }
            for (std::vector<MMseqsParameter *>::const_iterator it = p.params->begin(); it != p.params->end(); ++it) {
                Debug(Debug::INFO) << (*it)->name << " ";
            }
            Debug(Debug::INFO) << "\n";
            break;
        }
        if (hide_base_commands == false) {
            for (size_t i = 0; i < baseCommands.size(); i++) {
                struct Command &p = baseCommands[i];
                if (strcmp(p.cmd, argv[0]) != 0) {
                    continue;
                }
                if (p.params == NULL) {
                    continue;
                }
                for (std::vector<MMseqsParameter *>::const_iterator it = p.params->begin();
                     it != p.params->end(); ++it) {
                    Debug(Debug::INFO) << (*it)->name << " ";
                }
                Debug(Debug::INFO) << "\n";
                break;
            }
        }
        Debug(Debug::INFO) << "\n";
    }
    return EXIT_SUCCESS;
}

int main(int argc, const char **argv) {
    checkCpu();

    if (argc < 2) {
        printUsage(false);
        return EXIT_SUCCESS;
    }

    if (argv[1][0] == '-' && argv[1][1] == 'h') {
        printUsage(true);
        return EXIT_SUCCESS;
    }

    setenv("MMSEQS", argv[0], true);
    Command *c = NULL;
    if (strncmp(argv[1], "shellcompletion", strlen("shellcompletion")) == 0) {
        return shellcompletion(argc - 2, argv + 2);
    } else if ((c = getCommandByName(argv[1])) != NULL) {
        EXIT(runCommand(c, argc - 2, argv + 2));
    } else {
        printUsage(true);
        Debug(Debug::INFO) << "\nInvalid Command: " << argv[1] << "\n";

        // Suggest some command that the user might have meant
        size_t index = SIZE_MAX;
        int maxDistance = 0;
        for (size_t i = 0; i < commands.size(); ++i) {
            struct Command &p = commands[i];
            if (p.mode == COMMAND_HIDDEN) {
                continue;
            }

            int distance = DistanceCalculator::localLevenshteinDistance(argv[1], p.cmd);
            if (distance > maxDistance) {
                maxDistance = distance;
                index = i;
            }
        }

        if (hide_base_commands == false) {
            for (size_t i = 0; i < baseCommands.size(); ++i) {
                struct Command &p = baseCommands[i];
                if (p.mode == COMMAND_HIDDEN)
                    continue;

                int distance = DistanceCalculator::localLevenshteinDistance(argv[1], p.cmd);
                if (distance > maxDistance) {
                    maxDistance = distance;
                    index = i;
                }
            }
        }

        if (index != SIZE_MAX) {
<<<<<<< HEAD
            Debug(Debug::WARNING) << "Did you mean \"" << argv[0] << " " << commands[index].cmd << "\"?\n";
=======
            Debug(Debug::WARNING) << "Did you mean \"" << argv[0] << " " << baseCommands[index].cmd << "\"?\n";
>>>>>>> e601ea0c
        }

        return EXIT_FAILURE;
    }

    return EXIT_SUCCESS;
}<|MERGE_RESOLUTION|>--- conflicted
+++ resolved
@@ -253,11 +253,7 @@
         }
 
         if (index != SIZE_MAX) {
-<<<<<<< HEAD
-            Debug(Debug::WARNING) << "Did you mean \"" << argv[0] << " " << commands[index].cmd << "\"?\n";
-=======
             Debug(Debug::WARNING) << "Did you mean \"" << argv[0] << " " << baseCommands[index].cmd << "\"?\n";
->>>>>>> e601ea0c
         }
 
         return EXIT_FAILURE;
